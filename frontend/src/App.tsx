/**
 * @license
 * Copyright 2018-2022 Streamlit Inc.
 *
 * Licensed under the Apache License, Version 2.0 (the "License");
 * you may not use this file except in compliance with the License.
 * You may obtain a copy of the License at
 *
 *    http://www.apache.org/licenses/LICENSE-2.0
 *
 * Unless required by applicable law or agreed to in writing, software
 * distributed under the License is distributed on an "AS IS" BASIS,
 * WITHOUT WARRANTIES OR CONDITIONS OF ANY KIND, either express or implied.
 * See the License for the specific language governing permissions and
 * limitations under the License.
 */

import React, { PureComponent, ReactNode } from "react"
import moment from "moment"
import { HotKeys, KeyMap } from "react-hotkeys"
import { fromJS } from "immutable"
import { enableAllPlugins as enableImmerPlugins } from "immer"
import classNames from "classnames"

// Other local imports.
import AppContext from "src/components/core/AppContext"
import AppView from "src/components/core/AppView"
import StatusWidget from "src/components/core/StatusWidget"
import MainMenu, { isLocalhost } from "src/components/core/MainMenu"
import ToolbarActions from "src/components/core/ToolbarActions"
import Header from "src/components/core/Header"
import {
  DialogProps,
  DialogType,
  StreamlitDialog,
} from "src/components/core/StreamlitDialog/"
import { ConnectionManager } from "src/lib/ConnectionManager"
import { PerformanceEvents } from "src/lib/profiler/PerformanceEvents"
import {
  createFormsData,
  FormsData,
  WidgetStateManager,
} from "src/lib/WidgetStateManager"
import { ConnectionState } from "src/lib/ConnectionState"
import { ScriptRunState } from "src/lib/ScriptRunState"
import { SessionEventDispatcher } from "src/lib/SessionEventDispatcher"
import {
  setCookie,
  hashString,
  isEmbeddedInIFrame,
  notUndefined,
  getElementWidgetID,
} from "src/lib/utils"
import { BaseUriParts } from "src/lib/UriUtil"
import {
  BackMsg,
  CustomThemeConfig,
  Delta,
  ForwardMsg,
  ForwardMsgMetadata,
  Initialize,
  NewSession,
  PageConfig,
  PageInfo,
  PageNotFound,
  PagesChanged,
  SessionEvent,
  WidgetStates,
  SessionState,
  Config,
  IGitInfo,
  GitInfo,
  IAppPage,
<<<<<<< HEAD
  AppProfile,
=======
  AppPage,
>>>>>>> 9eb409e9
} from "src/autogen/proto"
import { without, concat } from "lodash"

import { RERUN_PROMPT_MODAL_DIALOG } from "src/lib/baseconsts"
import { SessionInfo } from "src/lib/SessionInfo"
import { MetricsManager } from "src/lib/MetricsManager"
import { FileUploadClient } from "src/lib/FileUploadClient"
import { logError, logMessage } from "src/lib/log"
import { AppRoot } from "src/lib/AppNode"

import { UserSettings } from "src/components/core/StreamlitDialog/UserSettings"
import { ComponentRegistry } from "src/components/widgets/CustomComponent"
import { handleFavicon } from "src/components/elements/Favicon"

import {
  CUSTOM_THEME_NAME,
  createAutoTheme,
  createPresetThemes,
  createTheme,
  getCachedTheme,
  isPresetTheme,
  ThemeConfig,
  toExportedTheme,
} from "src/theme"

import { StyledApp } from "./styled-components"

import withS4ACommunication, {
  S4ACommunicationHOC,
} from "./hocs/withS4ACommunication/withS4ACommunication"

import withScreencast, {
  ScreenCastHOC,
} from "./hocs/withScreencast/withScreencast"

// Used to import fonts + responsive reboot items
import "src/assets/css/theme.scss"
import { ensureError } from "./lib/ErrorHandling"

export interface Props {
  screenCast: ScreenCastHOC
  s4aCommunication: S4ACommunicationHOC
  theme: {
    activeTheme: ThemeConfig
    availableThemes: ThemeConfig[]
    setTheme: (theme: ThemeConfig) => void
    addThemes: (themes: ThemeConfig[]) => void
  }
}

interface State {
  connectionState: ConnectionState
  elements: AppRoot
  isFullScreen: boolean
  scriptRunId: string
  scriptName: string
  appHash: string | null
  scriptRunState: ScriptRunState
  userSettings: UserSettings
  dialog?: DialogProps | null
  layout: PageConfig.Layout
  initialSidebarState: PageConfig.SidebarState
  menuItems?: PageConfig.IMenuItems | null
  allowRunOnSave: boolean
  scriptFinishedHandlers: (() => void)[]
  developerMode: boolean
  themeHash: string | null
  gitInfo: IGitInfo | null
  formsData: FormsData
  hideTopBar: boolean
  hideSidebarNav: boolean
  appPages: IAppPage[]
  currentPageScriptHash: string
}

const ELEMENT_LIST_BUFFER_TIMEOUT_MS = 10

// eslint-disable-next-line
declare global {
  interface Window {
    streamlitDebug: any
  }
}

export class App extends PureComponent<Props, State> {
  private readonly sessionEventDispatcher: SessionEventDispatcher

  private connectionManager: ConnectionManager | null

  private readonly widgetMgr: WidgetStateManager

  private readonly uploadClient: FileUploadClient

  /**
   * When new Deltas are received, they are applied to `pendingElementsBuffer`
   * rather than directly to `this.state.elements`. We assign
   * `pendingElementsBuffer` to `this.state` on a timer, in order to
   * decouple Delta updates from React re-renders, for performance reasons.
   *
   * (If `pendingElementsBuffer === this.state.elements` - the default state -
   * then we have no pending elements.)
   */
  private pendingElementsBuffer: AppRoot

  private pendingElementsTimerRunning: boolean

  private readonly componentRegistry: ComponentRegistry

  constructor(props: Props) {
    super(props)

    // Initialize immerjs
    enableImmerPlugins()

    this.state = {
      connectionState: ConnectionState.INITIAL,
      elements: AppRoot.empty("Please wait..."),
      isFullScreen: false,
      scriptName: "",
      scriptRunId: "<null>",
      appHash: null,
      scriptRunState: ScriptRunState.NOT_RUNNING,
      userSettings: {
        wideMode: false,
        runOnSave: false,
      },
      layout: PageConfig.Layout.CENTERED,
      initialSidebarState: PageConfig.SidebarState.AUTO,
      menuItems: undefined,
      allowRunOnSave: true,
      scriptFinishedHandlers: [],
      // A hack for now to get theming through. Product to think through how
      // developer mode should be designed in the long term.
      developerMode: window.location.host.includes("localhost"),
      themeHash: null,
      gitInfo: null,
      formsData: createFormsData(),
      appPages: [],
      currentPageScriptHash: "",
      // We set hideTopBar to true by default because this information isn't
      // available on page load (we get it when the script begins to run), so
      // the user would see top bar elements for a few ms if this defaulted to
      // false. hideSidebarNav doesn't have this issue (app pages and the value
      // of the config option are received simultaneously), but we set it to
      // true as well for consistency.
      hideTopBar: true,
      hideSidebarNav: true,
    }

    this.sessionEventDispatcher = new SessionEventDispatcher()
    this.connectionManager = null

    this.widgetMgr = new WidgetStateManager({
      sendRerunBackMsg: this.sendRerunBackMsg,
      formsDataChanged: formsData => this.setState({ formsData }),
    })

    this.uploadClient = new FileUploadClient({
      getServerUri: this.getBaseUriParts,
      // A form cannot be submitted if it contains a FileUploader widget
      // that's currently uploading. We write that state here, in response
      // to a FileUploadClient callback. The FormSubmitButton element
      // reads the state.
      formsWithPendingRequestsChanged: formIds =>
        this.widgetMgr.setFormsWithUploads(formIds),
      csrfEnabled: true,
    })

    this.componentRegistry = new ComponentRegistry(this.getBaseUriParts)

    this.pendingElementsTimerRunning = false
    this.pendingElementsBuffer = this.state.elements

    window.streamlitDebug = {}
    window.streamlitDebug.closeConnection = this.closeConnection.bind(this)
  }

  /**
   * Global keyboard shortcuts.
   */
  keyMap: KeyMap = {
    RERUN: "r",
    CLEAR_CACHE: "c",
    // We use key up for stop recording to ensure the esc key doesn't trigger
    // other actions (like exiting modals)
    STOP_RECORDING: { sequence: "esc", action: "keyup" },
  }

  keyHandlers = {
    RERUN: () => {
      this.rerunScript()
    },
    CLEAR_CACHE: () => {
      if (isLocalhost() || this.props.s4aCommunication.currentState.isOwner) {
        this.openClearCacheDialog()
      }
    },
    STOP_RECORDING: this.props.screenCast.stopRecording,
  }

  componentDidMount(): void {
    // Initialize connection manager here, to avoid
    // "Can't call setState on a component that is not yet mounted." error.
    this.connectionManager = new ConnectionManager({
      onMessage: this.handleMessage,
      onConnectionError: this.handleConnectionError,
      connectionStateChanged: this.handleConnectionStateChanged,
    })

    if (isEmbeddedInIFrame()) {
      document.body.classList.add("embedded")
    }

    this.props.s4aCommunication.sendMessage({
      type: "SET_THEME_CONFIG",
      themeInfo: toExportedTheme(this.props.theme.activeTheme.emotion),
    })

    MetricsManager.current.enqueue("viewReport")
  }

  componentDidUpdate(prevProps: Readonly<Props>): void {
    if (
      prevProps.s4aCommunication.currentState.queryParams !==
      this.props.s4aCommunication.currentState.queryParams
    ) {
      this.sendRerunBackMsg()
    }
    if (this.props.s4aCommunication.currentState.forcedModalClose) {
      this.closeDialog()
    }

    const {
      requestedPageScriptHash,
    } = this.props.s4aCommunication.currentState
    if (requestedPageScriptHash !== null) {
      this.onPageChange(requestedPageScriptHash)
      this.props.s4aCommunication.onPageChanged()
    }
  }

  showError(title: string, errorNode: ReactNode): void {
    logError(errorNode)
    const newDialog: DialogProps = {
      type: DialogType.WARNING,
      title,
      msg: errorNode,
      onClose: () => {},
    }
    this.openDialog(newDialog)
  }

  showDeployError = (
    title: string,
    errorNode: ReactNode,
    onContinue?: () => void
  ): void => {
    this.openDialog({
      type: DialogType.DEPLOY_ERROR,
      title,
      msg: errorNode,
      onContinue,
      onClose: () => {},
      onTryAgain: this.sendLoadGitInfoBackMsg,
    })
  }

  /**
   * Checks if the code version from the backend is different than the frontend
   */
  static hasStreamlitVersionChanged(initializeMsg: Initialize): boolean {
    if (SessionInfo.isSet()) {
      const { streamlitVersion: currentStreamlitVersion } = SessionInfo.current
      const { environmentInfo } = initializeMsg

      if (
        environmentInfo != null &&
        environmentInfo.streamlitVersion != null
      ) {
        return currentStreamlitVersion < environmentInfo.streamlitVersion
      }
    }

    return false
  }

  /**
   * Called by ConnectionManager when our connection state changes
   */
  handleConnectionStateChanged = (newState: ConnectionState): void => {
    logMessage(
      `Connection state changed from ${this.state.connectionState} to ${newState}`
    )

    this.setState({ connectionState: newState })

    if (newState === ConnectionState.CONNECTED) {
      logMessage("Reconnected to server; requesting a script run")
      this.widgetMgr.sendUpdateWidgetsMessage()
      this.setState({ dialog: null })
    } else {
      setCookie("_xsrf", "")

      if (SessionInfo.isSet()) {
        SessionInfo.clearSession()
      }
    }
  }

  handleGitInfoChanged = (gitInfo: IGitInfo): void => {
    this.setState({
      gitInfo,
    })
  }

  /**
   * Callback when we get a message from the server.
   */
  handleMessage = (msgProto: ForwardMsg): void => {
    // We don't have an immutableProto here, so we can't use
    // the dispatchOneOf helper
    const dispatchProto = (obj: any, name: string, funcs: any): any => {
      const whichOne = obj[name]
      if (whichOne in funcs) {
        return funcs[whichOne](obj[whichOne])
      }
      throw new Error(`Cannot handle ${name} "${whichOne}".`)
    }

    try {
      dispatchProto(msgProto, "type", {
        newSession: (newSessionMsg: NewSession) =>
          this.handleNewSession(newSessionMsg),
        sessionStateChanged: (msg: SessionState) =>
          this.handleSessionStateChanged(msg),
        sessionEvent: (evtMsg: SessionEvent) =>
          this.handleSessionEvent(evtMsg),
        delta: (deltaMsg: Delta) =>
          this.handleDeltaMsg(
            deltaMsg,
            msgProto.metadata as ForwardMsgMetadata
          ),
        pageConfigChanged: (pageConfig: PageConfig) =>
          this.handlePageConfigChanged(pageConfig),
        pageInfoChanged: (pageInfo: PageInfo) =>
          this.handlePageInfoChanged(pageInfo),
        pagesChanged: (pagesChangedMsg: PagesChanged) =>
          this.handlePagesChanged(pagesChangedMsg),
        pageNotFound: (pageNotFound: PageNotFound) =>
          this.handlePageNotFound(pageNotFound),
        gitInfoChanged: (gitInfo: GitInfo) =>
          this.handleGitInfoChanged(gitInfo),
        scriptFinished: (status: ForwardMsg.ScriptFinishedStatus) =>
          this.handleScriptFinished(status),
        appProfile: (appProfile: AppProfile) => console.log(appProfile),
      })
    } catch (e) {
      const err = ensureError(e)
      logError(err)
      this.showError("Bad message format", err.message)
    }
  }

  handlePageConfigChanged = (pageConfig: PageConfig): void => {
    const {
      title,
      favicon,
      layout,
      initialSidebarState,
      menuItems,
    } = pageConfig

    MetricsManager.current.enqueue("pageConfigChanged", pageConfig)

    if (title) {
      this.props.s4aCommunication.sendMessage({
        type: "SET_PAGE_TITLE",
        title,
      })

      document.title = title
    }

    if (favicon) {
      handleFavicon(favicon, this.getBaseUriParts())
    }

    // Only change layout/sidebar when the page config has changed.
    // This preserves the user's previous choice, and prevents extra re-renders.
    if (layout !== this.state.layout) {
      this.setState((prevState: State) => ({
        layout,
        userSettings: {
          ...prevState.userSettings,
          wideMode: layout === PageConfig.Layout.WIDE,
        },
      }))
    }
    if (initialSidebarState !== this.state.initialSidebarState) {
      this.setState(() => ({
        initialSidebarState,
      }))
    }

    this.setState({ menuItems })
  }

  handlePageInfoChanged = (pageInfo: PageInfo): void => {
    const { queryString } = pageInfo
    const targetUrl =
      document.location.pathname + (queryString ? `?${queryString}` : "")
    window.history.pushState({}, "", targetUrl)

    this.props.s4aCommunication.sendMessage({
      type: "SET_QUERY_PARAM",
      queryParams: queryString ? `?${queryString}` : "",
    })
  }

  handlePageNotFound = (pageNotFound: PageNotFound): void => {
    const { pageName } = pageNotFound
    const errMsg = pageName
      ? `You have requested page /${pageName}, but no corresponding file was found in the app's pages/ directory`
      : "The page that you have requested does not seem to exist"
    this.showError("Page not found", `${errMsg}. Running the app's main page.`)

    const currentPageScriptHash = this.state.appPages[0]?.pageScriptHash || ""
    this.setState({ currentPageScriptHash }, () => {
      this.props.s4aCommunication.sendMessage({
        type: "SET_CURRENT_PAGE_NAME",
        currentPageName: "",
        currentPageScriptHash,
      })
    })
  }

  handlePagesChanged = (pagesChangedMsg: PagesChanged): void => {
    const { appPages } = pagesChangedMsg
    this.setState({ appPages }, () => {
      this.props.s4aCommunication.sendMessage({
        type: "SET_APP_PAGES",
        appPages,
      })
    })
  }

  /**
   * Handler for ForwardMsg.sessionStateChanged messages
   * @param stateChangeProto a SessionState protobuf
   */
  handleSessionStateChanged = (stateChangeProto: SessionState): void => {
    this.setState((prevState: State) => {
      // Determine our new ScriptRunState
      let { scriptRunState } = prevState
      let { dialog } = prevState

      if (
        stateChangeProto.scriptIsRunning &&
        prevState.scriptRunState !== ScriptRunState.STOP_REQUESTED
      ) {
        // If the script is running, we change our ScriptRunState only
        // if we don't have a pending stop request
        scriptRunState = ScriptRunState.RUNNING

        // If the scriptCompileError dialog is open and the script starts
        // running, close it.
        if (
          dialog != null &&
          dialog.type === DialogType.SCRIPT_COMPILE_ERROR
        ) {
          dialog = undefined
        }
      } else if (
        !stateChangeProto.scriptIsRunning &&
        prevState.scriptRunState !== ScriptRunState.RERUN_REQUESTED &&
        prevState.scriptRunState !== ScriptRunState.COMPILATION_ERROR
      ) {
        // If the script is not running, we change our ScriptRunState only
        // if we don't have a pending rerun request, and we don't have
        // a script compilation failure
        scriptRunState = ScriptRunState.NOT_RUNNING

        MetricsManager.current.enqueue(
          "deltaStats",
          MetricsManager.current.getAndResetDeltaCounter()
        )

        const { availableThemes, activeTheme } = this.props.theme
        const customThemeDefined =
          availableThemes.length > createPresetThemes().length
        MetricsManager.current.enqueue("themeStats", {
          activeThemeName: activeTheme.name,
          customThemeDefined,
        })

        const customComponentCounter = MetricsManager.current.getAndResetCustomComponentCounter()
        Object.entries(customComponentCounter).forEach(([name, count]) => {
          MetricsManager.current.enqueue("customComponentStats", {
            name,
            count,
          })
        })
      }

      return {
        userSettings: {
          ...prevState.userSettings,
          runOnSave: Boolean(stateChangeProto.runOnSave),
        },
        dialog,
        scriptRunState,
      }
    })
  }

  /**
   * Handler for ForwardMsg.sessionEvent messages
   * @param sessionEvent a SessionEvent protobuf
   */
  handleSessionEvent = (sessionEvent: SessionEvent): void => {
    this.sessionEventDispatcher.handleSessionEventMsg(sessionEvent)
    if (sessionEvent.type === "scriptCompilationException") {
      this.setState({ scriptRunState: ScriptRunState.COMPILATION_ERROR })
      const newDialog: DialogProps = {
        type: DialogType.SCRIPT_COMPILE_ERROR,
        exception: sessionEvent.scriptCompilationException,
        onClose: () => {},
      }
      this.openDialog(newDialog)
    } else if (
      RERUN_PROMPT_MODAL_DIALOG &&
      sessionEvent.type === "scriptChangedOnDisk"
    ) {
      const newDialog: DialogProps = {
        type: DialogType.SCRIPT_CHANGED,
        onRerun: this.rerunScript,
        onClose: () => {},
        allowRunOnSave: this.state.allowRunOnSave,
      }
      this.openDialog(newDialog)
    }
  }

  /**
   * Handler for ForwardMsg.newSession messages. This runs on each rerun
   * @param newSessionProto a NewSession protobuf
   */
  handleNewSession = (newSessionProto: NewSession): void => {
    const initialize = newSessionProto.initialize as Initialize

    if (App.hasStreamlitVersionChanged(initialize)) {
      window.location.reload()
      return
    }

    // First, handle initialization logic. Each NewSession message has
    // initialization data. If this is the _first_ time we're receiving
    // the NewSession message, we perform some one-time initialization.
    if (!SessionInfo.isSet()) {
      // We're not initialized. Perform one-time initialization.
      this.handleOneTimeInitialization(newSessionProto)
    }

    const config = newSessionProto.config as Config
    const themeInput = newSessionProto.customTheme as CustomThemeConfig
    const { currentPageScriptHash } = this.state
    const newPageScriptHash = newSessionProto.pageScriptHash

    // mainPage must be a string as we're guaranteed at this point that
    // newSessionProto.appPages is nonempty and has a truthy pageName.
    // Otherwise, we'd either have no main script or a nameless main script,
    // neither of which can happen.
    const mainPage = newSessionProto.appPages[0] as AppPage
    // We're similarly guaranteed that newPageName will be found / truthy
    // here.
    const newPageName = newSessionProto.appPages.find(
      p => p.pageScriptHash === newPageScriptHash
    )?.pageName as string
    const viewingMainPage = newPageScriptHash === mainPage.pageScriptHash

    const baseUriParts = this.getBaseUriParts()
    if (baseUriParts) {
      const { basePath } = baseUriParts
      const queryString = this.getQueryString()

      const qs = queryString ? `?${queryString}` : ""
      const basePathPrefix = basePath ? `/${basePath}` : ""

      const pagePath = viewingMainPage ? "" : newPageName
      const pageUrl = `${basePathPrefix}/${pagePath}${qs}`

      window.history.pushState({}, "", pageUrl)
    }

    this.processThemeInput(themeInput)
    this.setState(
      {
        allowRunOnSave: config.allowRunOnSave,
        hideTopBar: config.hideTopBar,
        hideSidebarNav: config.hideSidebarNav,
        appPages: newSessionProto.appPages,
        currentPageScriptHash: newPageScriptHash,
      },
      () => {
        this.props.s4aCommunication.sendMessage({
          type: "SET_APP_PAGES",
          appPages: newSessionProto.appPages,
        })

        this.props.s4aCommunication.sendMessage({
          type: "SET_CURRENT_PAGE_NAME",
          currentPageName: viewingMainPage ? "" : newPageName,
          currentPageScriptHash: newPageScriptHash,
        })
      }
    )

    const { appHash } = this.state
    const { scriptRunId, name: scriptName, mainScriptPath } = newSessionProto

    const newSessionHash = hashString(
      SessionInfo.current.installationId + mainScriptPath
    )

    // Set the title and favicon to their default values
    document.title = `${newPageName} · Streamlit`
    handleFavicon(
      `${process.env.PUBLIC_URL}/favicon.png`,
      this.getBaseUriParts()
    )

    MetricsManager.current.setMetadata(
      this.props.s4aCommunication.currentState.streamlitShareMetadata
    )
    MetricsManager.current.setAppHash(newSessionHash)
    MetricsManager.current.clearDeltaCounter()

    MetricsManager.current.enqueue("updateReport", {
      numPages: newSessionProto.appPages.length,
      isMainPage: viewingMainPage,
    })

    if (
      appHash === newSessionHash &&
      currentPageScriptHash === newPageScriptHash
    ) {
      this.setState({
        scriptRunId,
      })
    } else {
      this.clearAppState(newSessionHash, scriptRunId, scriptName)
    }
  }

  /**
   * Performs one-time initialization. This is called from `handleNewSession`.
   */
  handleOneTimeInitialization = (newSessionProto: NewSession): void => {
    const initialize = newSessionProto.initialize as Initialize
    const config = newSessionProto.config as Config

    SessionInfo.current = SessionInfo.fromNewSessionMessage(newSessionProto)

    MetricsManager.current.initialize({
      gatherUsageStats: config.gatherUsageStats,
    })

    MetricsManager.current.enqueue("createReport", {
      pythonVersion: SessionInfo.current.pythonVersion,
    })

    this.props.s4aCommunication.connect()
    this.handleSessionStateChanged(initialize.sessionState)
  }

  /**
   * Both sets the given theme locally and sends it to the host.
   */
  setAndSendTheme = (themeConfig: ThemeConfig): void => {
    this.props.theme.setTheme(themeConfig)
    this.props.s4aCommunication.sendMessage({
      type: "SET_THEME_CONFIG",
      themeInfo: toExportedTheme(themeConfig.emotion),
    })
  }

  createThemeHash = (themeInput: CustomThemeConfig): string => {
    if (!themeInput) {
      // If themeInput is null, then we didn't receive a custom theme for this
      // app from the server. We use a hardcoded string literal for the
      // themeHash in this case.
      return "hash_for_undefined_custom_theme"
    }

    const themeInputEntries = Object.entries(themeInput)
    // Ensure that our themeInput fields are in a consistent order when
    // stringified below. Sorting an array of arrays in javascript sorts by the
    // 0th element of the inner arrays, uses the 1st element to tiebreak, and
    // so on.
    themeInputEntries.sort()
    return hashString(themeInputEntries.join(":"))
  }

  processThemeInput(themeInput: CustomThemeConfig): void {
    const themeHash = this.createThemeHash(themeInput)
    if (themeHash === this.state.themeHash) {
      return
    }
    this.setState({ themeHash })

    const usingCustomTheme = !isPresetTheme(this.props.theme.activeTheme)

    if (themeInput) {
      const customTheme = createTheme(CUSTOM_THEME_NAME, themeInput)
      // For now, users can only add one custom theme.
      this.props.theme.addThemes([customTheme])

      const userPreference = getCachedTheme()
      if (userPreference === null || usingCustomTheme) {
        // Update the theme to be customTheme either if the user hasn't set a
        // preference (developer-provided custom themes should be the default
        // for an app) or if a custom theme is currently active (to ensure that
        // we pick up any new changes to it).
        this.setAndSendTheme(customTheme)
      }
    } else if (!themeInput) {
      // Remove the custom theme menu option.
      this.props.theme.addThemes([])

      if (usingCustomTheme) {
        this.setAndSendTheme(createAutoTheme())
      }
    }
  }

  /**
   * Handler for ForwardMsg.scriptFinished messages
   * @param status the ScriptFinishedStatus that the script finished with
   */
  handleScriptFinished(status: ForwardMsg.ScriptFinishedStatus): void {
    if (
      status === ForwardMsg.ScriptFinishedStatus.FINISHED_SUCCESSFULLY ||
      status === ForwardMsg.ScriptFinishedStatus.FINISHED_EARLY_FOR_RERUN
    ) {
      const successful =
        status === ForwardMsg.ScriptFinishedStatus.FINISHED_SUCCESSFULLY
      // Notify any subscribers of this event (and do it on the next cycle of
      // the event loop)
      window.setTimeout(() => {
        this.state.scriptFinishedHandlers.map(handler => handler())
      }, 0)

      if (successful) {
        // Clear any stale elements left over from the previous run.
        // (We don't do this if our script had a compilation error and didn't
        // finish successfully.)
        this.setState(
          ({ scriptRunId }) => ({
            // Apply any pending elements that haven't been applied.
            elements: this.pendingElementsBuffer.clearStaleNodes(scriptRunId),
          }),
          () => {
            // We now have no pending elements.
            this.pendingElementsBuffer = this.state.elements
          }
        )

        // Tell the WidgetManager which widgets still exist. It will remove
        // widget state for widgets that have been removed.
        const activeWidgetIds = new Set(
          Array.from(this.state.elements.getElements())
            .map(element => getElementWidgetID(element))
            .filter(notUndefined)
        )
        this.widgetMgr.removeInactive(activeWidgetIds)
      }

      // Tell the ConnectionManager to increment the message cache run
      // count. This will result in expired ForwardMsgs being removed from
      // the cache.
      if (this.connectionManager !== null) {
        this.connectionManager.incrementMessageCacheRunCount(
          SessionInfo.current.maxCachedMessageAge
        )
      }
    }
  }

  /*
   * Clear all elements from the state.
   */
  clearAppState(
    appHash: string,
    scriptRunId: string,
    scriptName: string
  ): void {
    this.setState(
      {
        scriptRunId,
        scriptName,
        appHash,
        elements: AppRoot.empty(),
      },
      () => {
        this.pendingElementsBuffer = this.state.elements
        this.widgetMgr.removeInactive(fromJS([]))
      }
    )
  }

  /**
   * Opens a dialog with the specified state.
   */
  openDialog(dialogProps: DialogProps): void {
    this.setState({ dialog: dialogProps })
  }

  /**
   * Closes the upload dialog if it's open.
   */
  closeDialog = (): void => {
    this.setState({ dialog: undefined })
    this.props.s4aCommunication.onModalReset()
  }

  /**
   * Saves a UserSettings object.
   */
  saveSettings = (newSettings: UserSettings): void => {
    const { runOnSave: prevRunOnSave } = this.state.userSettings
    const { runOnSave } = newSettings

    this.setState({ userSettings: newSettings })

    if (prevRunOnSave !== runOnSave && this.isServerConnected()) {
      const backMsg = new BackMsg({ setRunOnSave: runOnSave })
      backMsg.type = "setRunOnSave"
      this.sendBackMsg(backMsg)
    }
  }

  /**
   * Update pendingElementsBuffer with the given Delta and set up a timer to
   * update state.elements. This buffer allows us to process Deltas quickly
   * without spamming React with too many of render() calls.
   */
  handleDeltaMsg = (
    deltaMsg: Delta,
    metadataMsg: ForwardMsgMetadata
  ): void => {
    this.pendingElementsBuffer = this.pendingElementsBuffer.applyDelta(
      this.state.scriptRunId,
      deltaMsg,
      metadataMsg
    )

    if (!this.pendingElementsTimerRunning) {
      this.pendingElementsTimerRunning = true

      // (BUG #685) When user presses stop, stop adding elements to
      // the app immediately to avoid race condition.
      const scriptIsRunning =
        this.state.scriptRunState === ScriptRunState.RUNNING

      setTimeout(() => {
        this.pendingElementsTimerRunning = false
        if (scriptIsRunning) {
          this.setState({ elements: this.pendingElementsBuffer })
        }
      }, ELEMENT_LIST_BUFFER_TIMEOUT_MS)
    }
  }

  /**
   * Used by e2e tests to test disabling widgets
   */
  closeConnection(): void {
    if (this.isServerConnected()) {
      const backMsg = new BackMsg({ closeConnection: true })
      backMsg.type = "closeConnection"
      this.sendBackMsg(backMsg)
    }
  }

  /**
   * Reruns the script.
   *
   * @param alwaysRunOnSave a boolean. If true, UserSettings.runOnSave
   * will be set to true, which will result in a request to the Server
   * to enable runOnSave for this session.
   */
  rerunScript = (alwaysRunOnSave = false): void => {
    this.closeDialog()

    if (!this.isServerConnected()) {
      logError("Cannot rerun script when disconnected from server.")
      return
    }

    if (
      this.state.scriptRunState === ScriptRunState.RUNNING ||
      this.state.scriptRunState === ScriptRunState.RERUN_REQUESTED
    ) {
      // Don't queue up multiple rerunScript requests
      return
    }

    MetricsManager.current.enqueue("rerunScript")

    this.setState({ scriptRunState: ScriptRunState.RERUN_REQUESTED })

    // Note: `rerunScript` is incorrectly called in some places.
    // We can remove `=== true` after adding type information
    if (alwaysRunOnSave === true) {
      // Update our run-on-save setting *before* calling rerunScript.
      // The rerunScript message currently blocks all BackMsgs from
      // being processed until the script has completed executing.
      this.saveSettings({ ...this.state.userSettings, runOnSave: true })
    }

    this.widgetMgr.sendUpdateWidgetsMessage()
  }

  sendLoadGitInfoBackMsg = (): void => {
    if (!this.isServerConnected()) {
      logError("Cannot load git information when disconnected from server.")
      return
    }

    this.sendBackMsg(
      new BackMsg({
        loadGitInfo: true,
      })
    )
  }

  onPageChange = (pageScriptHash: string): void => {
    this.sendRerunBackMsg(undefined, pageScriptHash)
  }

  sendRerunBackMsg = (
    widgetStates?: WidgetStates,
    pageScriptHash?: string
  ): void => {
    const baseUriParts = this.getBaseUriParts()
    if (!baseUriParts) {
      // If we don't have a connectionManager or if it doesn't have an active
      // websocket connection to the server (in which case
      // connectionManager.getBaseUriParts() returns undefined), we can't send a
      // rerun backMessage so just return early.
      logError("Cannot send rerun backMessage when disconnected from server.")
      return
    }

    const { currentPageScriptHash } = this.state
    const { basePath } = baseUriParts
    const queryString = this.getQueryString()
    let pageName = ""

    if (pageScriptHash) {
      // The user specified exactly which page to run. We can simply use this
      // value in the BackMsg we send to the server.
    } else if (currentPageScriptHash) {
      // The user didn't specify which page to run, which happens when they
      // click the "Rerun" button in the hamburger menu. In this case, we
      // rerun the current page.
      pageScriptHash = currentPageScriptHash
    } else {
      // We must be in the case where the user is navigating directly to a
      // non-main page of this app. Since we haven't received the list of the
      // app's pages from the server at this point, we fall back to requesting
      // requesting the page to run via pageName, which we extract from
      // document.location.pathname

      // Note also that we'd prefer to write something like
      //
      // ```
      // replace(
      //   new RegExp(`^/${basePath}/?`),
      //   ""
      // )
      // ```
      //
      // below, but that doesn't work because basePath may contain unescaped
      // regex special-characters. This is why we're stuck with the
      // weird-looking triple `replace()`.
      pageName = decodeURIComponent(
        document.location.pathname
          .replace(`/${basePath}`, "")
          .replace(new RegExp("^/?"), "")
          .replace(new RegExp("/$"), "")
      )
      pageScriptHash = ""
    }

    this.sendBackMsg(
      new BackMsg({
        rerunScript: { queryString, widgetStates, pageScriptHash, pageName },
      })
    )

    PerformanceEvents.record({
      name: "RequestedRerun",
      scriptRunState: this.state.scriptRunState,
    })
  }

  /** Requests that the server stop running the script */
  stopScript = (): void => {
    if (!this.isServerConnected()) {
      logError("Cannot stop app when disconnected from server.")
      return
    }

    if (
      this.state.scriptRunState === ScriptRunState.NOT_RUNNING ||
      this.state.scriptRunState === ScriptRunState.STOP_REQUESTED
    ) {
      // Don't queue up multiple stopScript requests
      return
    }

    const backMsg = new BackMsg({ stopScript: true })
    backMsg.type = "stopScript"
    this.sendBackMsg(backMsg)
    this.setState({ scriptRunState: ScriptRunState.STOP_REQUESTED })
  }

  /**
   * Shows a dialog asking the user to confirm they want to clear the cache
   */
  openClearCacheDialog = (): void => {
    if (this.isServerConnected()) {
      const newDialog: DialogProps = {
        type: DialogType.CLEAR_CACHE,
        confirmCallback: this.clearCache,
        defaultAction: this.clearCache,
        onClose: () => {},
      }
      // This will be called if enter is pressed.
      this.openDialog(newDialog)
    } else {
      logError("Cannot clear cache: disconnected from server")
    }
  }

  openThemeCreatorDialog = (): void => {
    const newDialog: DialogProps = {
      type: DialogType.THEME_CREATOR,
      backToSettings: this.settingsCallback,
      onClose: this.closeDialog,
    }
    this.openDialog(newDialog)
  }

  /**
   * Asks the server to clear the st_cache
   */
  clearCache = (): void => {
    this.closeDialog()
    if (this.isServerConnected()) {
      MetricsManager.current.enqueue("clearCache")
      const backMsg = new BackMsg({ clearCache: true })
      backMsg.type = "clearCache"
      this.sendBackMsg(backMsg)
    } else {
      logError("Cannot clear cache: disconnected from server")
    }
  }

  /**
   * Sends a message back to the server.
   */
  private sendBackMsg = (msg: BackMsg): void => {
    if (this.connectionManager) {
      logMessage(msg)
      this.connectionManager.sendMessage(msg)
    } else {
      logError(`Not connected. Cannot send back message: ${msg}`)
    }
  }

  /**
   * Updates the app body when there's a connection error.
   */
  handleConnectionError = (errNode: ReactNode): void => {
    this.showError("Connection error", errNode)
  }

  /**
   * Indicates whether we're connected to the server.
   */
  isServerConnected = (): boolean => {
    return this.connectionManager
      ? this.connectionManager.isConnected()
      : false
  }

  settingsCallback = (animateModal = true): void => {
    const newDialog: DialogProps = {
      type: DialogType.SETTINGS,
      isServerConnected: this.isServerConnected(),
      settings: this.state.userSettings,
      allowRunOnSave: this.state.allowRunOnSave,
      onSave: this.saveSettings,
      onClose: () => {},
      developerMode: this.state.developerMode,
      openThemeCreator: this.openThemeCreatorDialog,
      animateModal,
    }
    this.openDialog(newDialog)
  }

  aboutCallback = (): void => {
    const { menuItems } = this.state
    const newDialog: DialogProps = {
      type: DialogType.ABOUT,
      onClose: this.closeDialog,
      aboutSectionMd: menuItems?.aboutSectionMd,
    }
    this.openDialog(newDialog)
  }

  screencastCallback = (): void => {
    const { scriptName } = this.state
    const { startRecording } = this.props.screenCast
    const date = moment().format("YYYY-MM-DD-HH-MM-SS")

    startRecording(`streamlit-${scriptName}-${date}`)
  }

  handleFullScreen = (isFullScreen: boolean): void => {
    this.setState({ isFullScreen })
  }

  addScriptFinishedHandler = (func: () => void): void => {
    this.setState({
      scriptFinishedHandlers: concat(this.state.scriptFinishedHandlers, func),
    })
  }

  removeScriptFinishedHandler = (func: () => void): void => {
    this.setState({
      scriptFinishedHandlers: without(this.state.scriptFinishedHandlers, func),
    })
  }

  getBaseUriParts = (): BaseUriParts | undefined =>
    this.connectionManager
      ? this.connectionManager.getBaseUriParts()
      : undefined

  getQueryString = (): string => {
    const { queryParams } = this.props.s4aCommunication.currentState

    const queryString =
      queryParams && queryParams.length > 0
        ? queryParams
        : document.location.search

    return queryString.startsWith("?") ? queryString.substring(1) : queryString
  }

  render(): JSX.Element {
    const {
      allowRunOnSave,
      connectionState,
      dialog,
      elements,
      initialSidebarState,
      menuItems,
      isFullScreen,
      layout,
      scriptRunId,
      scriptRunState,
      userSettings,
      gitInfo,
      hideTopBar,
      hideSidebarNav,
      currentPageScriptHash,
    } = this.state

    const {
      hideSidebarNav: s4AHideSidebarNav,
    } = this.props.s4aCommunication.currentState

    const outerDivClass = classNames("stApp", {
      "streamlit-embedded": isEmbeddedInIFrame(),
      "streamlit-wide": userSettings.wideMode,
    })

    const renderedDialog: React.ReactNode = dialog
      ? StreamlitDialog({
          ...dialog,
          onClose: this.closeDialog,
        })
      : null

    // Attach and focused props provide a way to handle Global Hot Keys
    // https://github.com/greena13/react-hotkeys/issues/41
    // attach: DOM element the keyboard listeners should attach to
    // focused: A way to force focus behaviour
    return (
      <AppContext.Provider
        value={{
          initialSidebarState,
          layout,
          wideMode: userSettings.wideMode,
          embedded: isEmbeddedInIFrame(),
          isFullScreen,
          setFullScreen: this.handleFullScreen,
          addScriptFinishedHandler: this.addScriptFinishedHandler,
          removeScriptFinishedHandler: this.removeScriptFinishedHandler,
          activeTheme: this.props.theme.activeTheme,
          availableThemes: this.props.theme.availableThemes,
          setTheme: this.setAndSendTheme,
          addThemes: this.props.theme.addThemes,
          sidebarChevronDownshift: this.props.s4aCommunication.currentState
            .sidebarChevronDownshift,
          getBaseUriParts: this.getBaseUriParts,
        }}
      >
        <HotKeys
          keyMap={this.keyMap}
          handlers={this.keyHandlers}
          attach={window}
          focused={true}
        >
          <StyledApp className={outerDivClass}>
            {/* The tabindex below is required for testing. */}
            <Header>
              {!hideTopBar && (
                <>
                  <StatusWidget
                    connectionState={connectionState}
                    sessionEventDispatcher={this.sessionEventDispatcher}
                    scriptRunState={scriptRunState}
                    rerunScript={this.rerunScript}
                    stopScript={this.stopScript}
                    allowRunOnSave={allowRunOnSave}
                  />
                  <ToolbarActions
                    s4aToolbarItems={
                      this.props.s4aCommunication.currentState.toolbarItems
                    }
                    sendS4AMessage={this.props.s4aCommunication.sendMessage}
                  />
                </>
              )}
              <MainMenu
                isServerConnected={this.isServerConnected()}
                quickRerunCallback={this.rerunScript}
                clearCacheCallback={this.openClearCacheDialog}
                settingsCallback={this.settingsCallback}
                aboutCallback={this.aboutCallback}
                screencastCallback={this.screencastCallback}
                screenCastState={this.props.screenCast.currentState}
                s4aMenuItems={
                  this.props.s4aCommunication.currentState.menuItems
                }
                s4aIsOwner={this.props.s4aCommunication.currentState.isOwner}
                sendS4AMessage={this.props.s4aCommunication.sendMessage}
                gitInfo={gitInfo}
                showDeployError={this.showDeployError}
                closeDialog={this.closeDialog}
                isDeployErrorModalOpen={
                  this.state.dialog?.type === DialogType.DEPLOY_ERROR
                }
                loadGitInfo={this.sendLoadGitInfoBackMsg}
                canDeploy={SessionInfo.isSet() && !SessionInfo.isHello}
                menuItems={menuItems}
              />
            </Header>

            <AppView
              elements={elements}
              scriptRunId={scriptRunId}
              scriptRunState={scriptRunState}
              widgetMgr={this.widgetMgr}
              widgetsDisabled={connectionState !== ConnectionState.CONNECTED}
              uploadClient={this.uploadClient}
              componentRegistry={this.componentRegistry}
              formsData={this.state.formsData}
              appPages={this.state.appPages}
              onPageChange={this.onPageChange}
              currentPageScriptHash={currentPageScriptHash}
              hideSidebarNav={hideSidebarNav || s4AHideSidebarNav}
              pageLinkBaseUrl={
                this.props.s4aCommunication.currentState.pageLinkBaseUrl
              }
            />
            {renderedDialog}
          </StyledApp>
        </HotKeys>
      </AppContext.Provider>
    )
  }
}

export default withS4ACommunication(withScreencast(App))<|MERGE_RESOLUTION|>--- conflicted
+++ resolved
@@ -71,11 +71,8 @@
   IGitInfo,
   GitInfo,
   IAppPage,
-<<<<<<< HEAD
   AppProfile,
-=======
   AppPage,
->>>>>>> 9eb409e9
 } from "src/autogen/proto"
 import { without, concat } from "lodash"
 
