/**
 * @license
 * Copyright 2018-2022 Streamlit Inc.
 *
 * Licensed under the Apache License, Version 2.0 (the "License");
 * you may not use this file except in compliance with the License.
 * You may obtain a copy of the License at
 *
 *    http://www.apache.org/licenses/LICENSE-2.0
 *
 * Unless required by applicable law or agreed to in writing, software
 * distributed under the License is distributed on an "AS IS" BASIS,
 * WITHOUT WARRANTIES OR CONDITIONS OF ANY KIND, either express or implied.
 * See the License for the specific language governing permissions and
 * limitations under the License.
 */

import React from "react"

import { LocalStore } from "src/lib/storageUtils"
import { shallow, mount } from "src/lib/test_util"
import {
  AUTO_THEME_NAME,
  CUSTOM_THEME_NAME,
  createPresetThemes,
  darkTheme,
  setCachedTheme,
  ThemeConfig,
} from "src/theme"

import AppWithScreencast from "./App"
import ThemedApp from "./ThemedApp"

describe("ThemedApp", () => {
  beforeEach(() => {
    // sourced from:
    // https://jestjs.io/docs/en/manual-mocks#mocking-methods-which-are-not-implemented-in-jsdom
    Object.defineProperty(window, "matchMedia", {
      writable: true,
      value: jest.fn().mockImplementation(query => ({
        matches: false,
        media: query,
        onchange: null,
        addListener: jest.fn(), // deprecated
        removeListener: jest.fn(), // deprecated
        addEventListener: jest.fn(),
        removeEventListener: jest.fn(),
        dispatchEvent: jest.fn(),
      })),
    })
  })

  afterEach(() => {
    window.localStorage.clear()
  })

  it("renders without crashing", () => {
    const wrapper = mount(<ThemedApp />)

    expect(wrapper.html()).not.toBeNull()
  })

  it("updates theme", () => {
    const wrapper = shallow(<ThemedApp />)
    // @ts-ignore
    wrapper
      .find(AppWithScreencast)
      .props()
      .theme.setTheme(darkTheme)
    const updatedTheme: ThemeConfig = wrapper.find(AppWithScreencast).props()
      .theme.activeTheme
    expect(updatedTheme.name).toBe("Dark")
    const updatedLocalStorage = JSON.parse(
      window.localStorage.getItem(LocalStore.ACTIVE_THEME) || ""
    )
    expect(updatedLocalStorage.name).toBe("Dark")
  })

  it("does not save Auto theme", () => {
    const wrapper = shallow(<ThemedApp />)
    // @ts-ignore
    wrapper
      .find(AppWithScreencast)
      .props()
      .theme.setTheme(darkTheme)

    wrapper
      .find(AppWithScreencast)
      .props()
      .theme.setTheme({
        ...darkTheme,
        name: AUTO_THEME_NAME,
      })
    const updatedLocalStorage = window.localStorage.getItem(
      LocalStore.ACTIVE_THEME
    )
    expect(updatedLocalStorage).toBe(null)
  })

  it("updates availableThemes", () => {
    const wrapper = shallow(<ThemedApp />)
    const app = wrapper.find(AppWithScreencast)
    const initialThemes = app.props().theme.availableThemes

    app.props().theme.addThemes([darkTheme])
    app.props().theme.addThemes([darkTheme])

    wrapper.update()
    const newThemes = wrapper.find(AppWithScreencast).props().theme
      .availableThemes

    // Should only have added one theme despite multiple calls adding themes.
    expect(newThemes.length).toBe(initialThemes.length + 1)
  })

  it("sets the cached theme as the default theme if one is set", () => {
    setCachedTheme(darkTheme)

    const wrapper = shallow(<ThemedApp />)
    const app = wrapper.find(AppWithScreencast)
    const { activeTheme, availableThemes } = app.props().theme

    expect(activeTheme.name).toBe(darkTheme.name)
    expect(availableThemes.length).toBe(createPresetThemes().length)
  })

  it("includes a custom theme as an available theme if one is cached", () => {
    setCachedTheme({
      ...darkTheme,
      name: CUSTOM_THEME_NAME,
    })

    const wrapper = shallow(<ThemedApp />)
    const app = wrapper.find(AppWithScreencast)
    const { activeTheme, availableThemes } = app.props().theme

    expect(activeTheme.name).toBe(CUSTOM_THEME_NAME)
    expect(availableThemes.length).toBe(createPresetThemes().length + 1)
  })

  it("contains the overlay portal required by the interactive table", () => {
    const wrapper = mount(<ThemedApp />)
<<<<<<< HEAD

    expect(wrapper.find("#portal").length).toBe(1)
=======
    expect(wrapper.find("div#portal")).toHaveLength(1)
>>>>>>> e13fa716
  })
})<|MERGE_RESOLUTION|>--- conflicted
+++ resolved
@@ -140,11 +140,6 @@
 
   it("contains the overlay portal required by the interactive table", () => {
     const wrapper = mount(<ThemedApp />)
-<<<<<<< HEAD
-
-    expect(wrapper.find("#portal").length).toBe(1)
-=======
     expect(wrapper.find("div#portal")).toHaveLength(1)
->>>>>>> e13fa716
   })
 })