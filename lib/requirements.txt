--- conflicted
+++ resolved
@@ -7,13 +7,8 @@
 aiohttp==3.2.1
 async-timeout==3.0.0
 attrs==18.1.0
-<<<<<<< HEAD
-bson==0.5.5
-cachetools==2.1.0
-certifi==2018.4.16
-=======
+cachetools==2.1.0         # via google-auth
 certifi==2018.4.16        # via requests
->>>>>>> c4d03aa2
 chardet==3.0.4
 coverage==4.5.1           # via pytest-cov
 docutils==0.14
