--- conflicted
+++ resolved
@@ -16,12 +16,8 @@
 import threading
 import uuid
 from enum import Enum
-<<<<<<< HEAD
-from typing import TYPE_CHECKING, Callable, Optional, List
+from typing import TYPE_CHECKING, Callable, Optional, List, Union
 from timeit import default_timer as timer
-=======
-from typing import TYPE_CHECKING, Callable, Optional, List, Union
->>>>>>> 223e54d2
 
 from streamlit.uploaded_file_manager import UploadedFileManager
 
