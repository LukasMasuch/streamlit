# Copyright 2018-2022 Streamlit Inc.
#
# Licensed under the Apache License, Version 2.0 (the "License");
# you may not use this file except in compliance with the License.
# You may obtain a copy of the License at
#
#    http://www.apache.org/licenses/LICENSE-2.0
#
# Unless required by applicable law or agreed to in writing, software
# distributed under the License is distributed on an "AS IS" BASIS,
# WITHOUT WARRANTIES OR CONDITIONS OF ANY KIND, either express or implied.
# See the License for the specific language governing permissions and
# limitations under the License.

"""A Python wrapper around Bokeh."""

import hashlib
import json
from typing import cast, TYPE_CHECKING
from typing_extensions import Final

from streamlit.errors import StreamlitAPIException
from streamlit.proto.BokehChart_pb2 import BokehChart as BokehChartProto
from streamlit.scriptrunner.script_run_context import track_fingerprint

if TYPE_CHECKING:
    from bokeh.plotting.figure import Figure
    from streamlit.delta_generator import DeltaGenerator

ST_BOKEH_VERSION: Final = "2.4.3"


class BokehMixin:
<<<<<<< HEAD
    @track_fingerprint
    def bokeh_chart(self, figure, use_container_width=False):
=======
    def bokeh_chart(
        self,
        figure: "Figure",
        use_container_width: bool = False,
    ) -> "DeltaGenerator":
>>>>>>> 9eb409e9
        """Display an interactive Bokeh chart.

        Bokeh is a charting library for Python. The arguments to this function
        closely follow the ones for Bokeh's `show` function. You can find
        more about Bokeh at https://bokeh.pydata.org.

        To show Bokeh charts in Streamlit, call `st.bokeh_chart`
        wherever you would call Bokeh's `show`.

        Parameters
        ----------
        figure : bokeh.plotting.figure.Figure
            A Bokeh figure to plot.

        use_container_width : bool
            If True, set the chart width to the column width. This takes
            precedence over Bokeh's native `width` value.

        Example
        -------
        >>> import streamlit as st
        >>> from bokeh.plotting import figure
        >>>
        >>> x = [1, 2, 3, 4, 5]
        >>> y = [6, 7, 2, 4, 5]
        >>>
        >>> p = figure(
        ...     title='simple line example',
        ...     x_axis_label='x',
        ...     y_axis_label='y')
        ...
        >>> p.line(x, y, legend_label='Trend', line_width=2)
        >>>
        >>> st.bokeh_chart(p, use_container_width=True)

        .. output::
           https://doc-bokeh-chart.streamlitapp.com/
           height: 700px

        """
        import bokeh

        if bokeh.__version__ != ST_BOKEH_VERSION:
            raise StreamlitAPIException(
                f"Streamlit only supports Bokeh version {ST_BOKEH_VERSION}, "
                f"but you have version {bokeh.__version__} installed. Please "
                f"run `pip install --force-reinstall --no-deps bokeh=="
                f"{ST_BOKEH_VERSION}` to install the correct version."
            )

        # Generate element ID from delta path
        delta_path = self.dg._get_delta_path_str()
        element_id = hashlib.md5(delta_path.encode()).hexdigest()

        bokeh_chart_proto = BokehChartProto()
        marshall(bokeh_chart_proto, figure, use_container_width, element_id)
        return self.dg._enqueue("bokeh_chart", bokeh_chart_proto)

    @property
    def dg(self) -> "DeltaGenerator":
        """Get our DeltaGenerator."""
        return cast("DeltaGenerator", self)


def marshall(
    proto: BokehChartProto,
    figure: "Figure",
    use_container_width: bool,
    element_id: str,
) -> None:
    """Construct a Bokeh chart object.

    See DeltaGenerator.bokeh_chart for docs.
    """
    from bokeh.embed import json_item

    data = json_item(figure)
    proto.figure = json.dumps(data)
    proto.use_container_width = use_container_width
    proto.element_id = element_id<|MERGE_RESOLUTION|>--- conflicted
+++ resolved
@@ -31,16 +31,12 @@
 
 
 class BokehMixin:
-<<<<<<< HEAD
     @track_fingerprint
-    def bokeh_chart(self, figure, use_container_width=False):
-=======
     def bokeh_chart(
         self,
         figure: "Figure",
         use_container_width: bool = False,
     ) -> "DeltaGenerator":
->>>>>>> 9eb409e9
         """Display an interactive Bokeh chart.
 
         Bokeh is a charting library for Python. The arguments to this function
