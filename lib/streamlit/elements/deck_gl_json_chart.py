# Copyright 2018-2022 Streamlit Inc.
#
# Licensed under the Apache License, Version 2.0 (the "License");
# you may not use this file except in compliance with the License.
# You may obtain a copy of the License at
#
#    http://www.apache.org/licenses/LICENSE-2.0
#
# Unless required by applicable law or agreed to in writing, software
# distributed under the License is distributed on an "AS IS" BASIS,
# WITHOUT WARRANTIES OR CONDITIONS OF ANY KIND, either express or implied.
# See the License for the specific language governing permissions and
# limitations under the License.

import json
from typing import Any, Dict, Mapping, Optional, TYPE_CHECKING, cast

from typing_extensions import Final

from streamlit.proto.DeckGlJsonChart_pb2 import DeckGlJsonChart as PydeckProto
from streamlit.telemetry import track_telemetry

if TYPE_CHECKING:
    from pydeck import Deck

    from streamlit.delta_generator import DeltaGenerator


# Mapping used when no data is passed.
EMPTY_MAP: Final[Mapping[str, Any]] = {
    "initialViewState": {"latitude": 0, "longitude": 0, "pitch": 0, "zoom": 1},
}


class PydeckMixin:
<<<<<<< HEAD
    @track_telemetry
    def pydeck_chart(self, pydeck_obj=None, use_container_width=False):
=======
    def pydeck_chart(
        self,
        pydeck_obj: Optional["Deck"] = None,
        use_container_width: bool = False,
    ) -> "DeltaGenerator":
>>>>>>> 2255da7a
        """Draw a chart using the PyDeck library.

        This supports 3D maps, point clouds, and more! More info about PyDeck
        at https://deckgl.readthedocs.io/en/latest/.

        These docs are also quite useful:

        - DeckGL docs: https://github.com/uber/deck.gl/tree/master/docs
        - DeckGL JSON docs: https://github.com/uber/deck.gl/tree/master/modules/json

        When using this command, we advise all users to use a personal Mapbox
        token. This ensures the map tiles used in this chart are more
        robust. You can do this with the mapbox.token config option.

        To get a token for yourself, create an account at
        https://mapbox.com. It's free! (for moderate usage levels). For more info
        on how to set config options, see
        https://docs.streamlit.io/library/advanced-features/configuration#set-configuration-options

        Parameters
        ----------
        pydeck_obj: pydeck.Deck or None
            Object specifying the PyDeck chart to draw.
        use_container_width: bool

        Example
        -------
        Here's a chart using a HexagonLayer and a ScatterplotLayer. It uses either the
        light or dark map style, based on which Streamlit theme is currently active:

        >>> df = pd.DataFrame(
        ...    np.random.randn(1000, 2) / [50, 50] + [37.76, -122.4],
        ...    columns=['lat', 'lon'])
        >>>
        >>> st.pydeck_chart(pdk.Deck(
        ...     map_style=None,
        ...     initial_view_state=pdk.ViewState(
        ...         latitude=37.76,
        ...         longitude=-122.4,
        ...         zoom=11,
        ...         pitch=50,
        ...     ),
        ...     layers=[
        ...         pdk.Layer(
        ...            'HexagonLayer',
        ...            data=df,
        ...            get_position='[lon, lat]',
        ...            radius=200,
        ...            elevation_scale=4,
        ...            elevation_range=[0, 1000],
        ...            pickable=True,
        ...            extruded=True,
        ...         ),
        ...         pdk.Layer(
        ...             'ScatterplotLayer',
        ...             data=df,
        ...             get_position='[lon, lat]',
        ...             get_color='[200, 30, 0, 160]',
        ...             get_radius=200,
        ...         ),
        ...     ],
        ... ))

        .. output::
           https://doc-pydeck-chart.streamlitapp.com/
           height: 530px

        .. note::
           To make the PyDeck chart's style consistent with Streamlit's theme,
           you can set ``map_style=None`` in the ``pydeck.Deck`` object.

        """
        pydeck_proto = PydeckProto()
        marshall(pydeck_proto, pydeck_obj, use_container_width)
        return self.dg._enqueue("deck_gl_json_chart", pydeck_proto)

    @property
    def dg(self) -> "DeltaGenerator":
        """Get our DeltaGenerator."""
        return cast("DeltaGenerator", self)


def _get_pydeck_tooltip(pydeck_obj: Optional["Deck"]) -> Optional[Dict[str, str]]:
    if pydeck_obj is None:
        return None

    # For pydeck <0.8.1 or pydeck>=0.8.1 when jupyter extra is installed.
    desk_widget = getattr(pydeck_obj, "deck_widget", None)
    if desk_widget is not None and isinstance(desk_widget.tooltip, dict):
        return desk_widget.tooltip

    # For pydeck >=0.8.1 when jupyter extra is not installed.
    # For details, see: https://github.com/visgl/deck.gl/pull/7125/files
    tooltip = getattr(pydeck_obj, "_tooltip", None)
    if tooltip is not None and isinstance(tooltip, dict):
        return tooltip

    return None


def marshall(
    pydeck_proto: PydeckProto,
    pydeck_obj: Optional["Deck"],
    use_container_width: bool,
) -> None:
    if pydeck_obj is None:
        spec = json.dumps(EMPTY_MAP)
    else:
        spec = pydeck_obj.to_json()

    pydeck_proto.json = spec
    pydeck_proto.use_container_width = use_container_width

    tooltip = _get_pydeck_tooltip(pydeck_obj)
    if tooltip:
        pydeck_proto.tooltip = json.dumps(tooltip)<|MERGE_RESOLUTION|>--- conflicted
+++ resolved
@@ -17,8 +17,8 @@
 
 from typing_extensions import Final
 
+from streamlit.telemetry import track_telemetry
 from streamlit.proto.DeckGlJsonChart_pb2 import DeckGlJsonChart as PydeckProto
-from streamlit.telemetry import track_telemetry
 
 if TYPE_CHECKING:
     from pydeck import Deck
@@ -33,16 +33,12 @@
 
 
 class PydeckMixin:
-<<<<<<< HEAD
     @track_telemetry
-    def pydeck_chart(self, pydeck_obj=None, use_container_width=False):
-=======
     def pydeck_chart(
         self,
         pydeck_obj: Optional["Deck"] = None,
         use_container_width: bool = False,
     ) -> "DeltaGenerator":
->>>>>>> 2255da7a
         """Draw a chart using the PyDeck library.
 
         This supports 3D maps, point clouds, and more! More info about PyDeck
