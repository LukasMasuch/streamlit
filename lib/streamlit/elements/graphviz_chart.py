# Copyright 2018-2022 Streamlit Inc.
#
# Licensed under the Apache License, Version 2.0 (the "License");
# you may not use this file except in compliance with the License.
# You may obtain a copy of the License at
#
#    http://www.apache.org/licenses/LICENSE-2.0
#
# Unless required by applicable law or agreed to in writing, software
# distributed under the License is distributed on an "AS IS" BASIS,
# WITHOUT WARRANTIES OR CONDITIONS OF ANY KIND, either express or implied.
# See the License for the specific language governing permissions and
# limitations under the License.

"""Streamlit support for GraphViz charts."""

import hashlib
from typing import TYPE_CHECKING, Union, cast

from typing_extensions import Final, TypeAlias

from streamlit import type_util
from streamlit.errors import StreamlitAPIException
from streamlit.logger import get_logger
from streamlit.proto.GraphVizChart_pb2 import GraphVizChart as GraphVizChartProto
from streamlit.telemetry import track_telemetry

if TYPE_CHECKING:
    import graphviz

    from streamlit.delta_generator import DeltaGenerator

LOGGER: Final = get_logger(__name__)

FigureOrDot: TypeAlias = Union["graphviz.Graph", "graphviz.Digraph", str]


class GraphvizMixin:
<<<<<<< HEAD
    @track_telemetry
    def graphviz_chart(self, figure_or_dot, use_container_width=False):
=======
    def graphviz_chart(
        self,
        figure_or_dot: FigureOrDot,
        use_container_width: bool = False,
    ) -> "DeltaGenerator":
>>>>>>> 2255da7a
        """Display a graph using the dagre-d3 library.

        Parameters
        ----------
        figure_or_dot : graphviz.dot.Graph, graphviz.dot.Digraph, str
            The Graphlib graph object or dot string to display

        use_container_width : bool
            If True, set the chart width to the column width. This takes
            precedence over the figure's native `width` value.

        Example
        -------

        >>> import streamlit as st
        >>> import graphviz as graphviz
        >>>
        >>> # Create a graphlib graph object
        >>> graph = graphviz.Digraph()
        >>> graph.edge('run', 'intr')
        >>> graph.edge('intr', 'runbl')
        >>> graph.edge('runbl', 'run')
        >>> graph.edge('run', 'kernel')
        >>> graph.edge('kernel', 'zombie')
        >>> graph.edge('kernel', 'sleep')
        >>> graph.edge('kernel', 'runmem')
        >>> graph.edge('sleep', 'swap')
        >>> graph.edge('swap', 'runswap')
        >>> graph.edge('runswap', 'new')
        >>> graph.edge('runswap', 'runmem')
        >>> graph.edge('new', 'runmem')
        >>> graph.edge('sleep', 'runmem')
        >>>
        >>> st.graphviz_chart(graph)

        Or you can render the chart from the graph using GraphViz's Dot
        language:

        >>> st.graphviz_chart('''
            digraph {
                run -> intr
                intr -> runbl
                runbl -> run
                run -> kernel
                kernel -> zombie
                kernel -> sleep
                kernel -> runmem
                sleep -> swap
                swap -> runswap
                runswap -> new
                runswap -> runmem
                new -> runmem
                sleep -> runmem
            }
        ''')

        .. output::
           https://doc-graphviz-chart.streamlitapp.com/
           height: 600px

        """
        # Generate element ID from delta path
        delta_path = self.dg._get_delta_path_str()
        element_id = hashlib.md5(delta_path.encode()).hexdigest()

        graphviz_chart_proto = GraphVizChartProto()

        marshall(graphviz_chart_proto, figure_or_dot, use_container_width, element_id)
        return self.dg._enqueue("graphviz_chart", graphviz_chart_proto)

    @property
    def dg(self) -> "DeltaGenerator":
        """Get our DeltaGenerator."""
        return cast("DeltaGenerator", self)


def marshall(
    proto: GraphVizChartProto,
    figure_or_dot: FigureOrDot,
    use_container_width: bool,
    element_id: str,
) -> None:
    """Construct a GraphViz chart object.

    See DeltaGenerator.graphviz_chart for docs.
    """

    if type_util.is_graphviz_chart(figure_or_dot):
        dot = figure_or_dot.source
    elif isinstance(figure_or_dot, str):
        dot = figure_or_dot
    else:
        raise StreamlitAPIException(
            "Unhandled type for graphviz chart: %s" % type(figure_or_dot)
        )

    proto.spec = dot
    proto.use_container_width = use_container_width
    proto.element_id = element_id<|MERGE_RESOLUTION|>--- conflicted
+++ resolved
@@ -36,16 +36,12 @@
 
 
 class GraphvizMixin:
-<<<<<<< HEAD
     @track_telemetry
-    def graphviz_chart(self, figure_or_dot, use_container_width=False):
-=======
     def graphviz_chart(
         self,
         figure_or_dot: FigureOrDot,
         use_container_width: bool = False,
     ) -> "DeltaGenerator":
->>>>>>> 2255da7a
         """Display a graph using the dagre-d3 library.
 
         Parameters
