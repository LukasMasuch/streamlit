# Copyright 2018-2022 Streamlit Inc.
#
# Licensed under the Apache License, Version 2.0 (the "License");
# you may not use this file except in compliance with the License.
# You may obtain a copy of the License at
#
#    http://www.apache.org/licenses/LICENSE-2.0
#
# Unless required by applicable law or agreed to in writing, software
# distributed under the License is distributed on an "AS IS" BASIS,
# WITHOUT WARRANTIES OR CONDITIONS OF ANY KIND, either express or implied.
# See the License for the specific language governing permissions and
# limitations under the License.

"""A wrapper for simple PyDeck scatter charts."""

import copy
import json
from typing import Any, Dict, Iterable, Optional, Union, cast, TYPE_CHECKING

import pandas as pd
from typing_extensions import Final, TypeAlias

import streamlit.elements.deck_gl_json_chart as deck_gl_json_chart
from streamlit.errors import StreamlitAPIException
from streamlit.proto.DeckGlJsonChart_pb2 import DeckGlJsonChart as DeckGlJsonChartProto
from streamlit.telemetry import track_telemetry

if TYPE_CHECKING:
    from pandas.io.formats.style import Styler

    from streamlit.delta_generator import DeltaGenerator


Data: TypeAlias = Union[
    pd.DataFrame,
    "Styler",
    Iterable[Any],
    Dict[Any, Any],
    None,
]

# Map used as the basis for st.map.
_DEFAULT_MAP: Final[Dict[str, Any]] = dict(deck_gl_json_chart.EMPTY_MAP)

# Other default parameters for st.map.
_DEFAULT_COLOR: Final = [200, 30, 0, 160]
_DEFAULT_ZOOM_LEVEL: Final = 12
_ZOOM_LEVELS: Final = [
    360,
    180,
    90,
    45,
    22.5,
    11.25,
    5.625,
    2.813,
    1.406,
    0.703,
    0.352,
    0.176,
    0.088,
    0.044,
    0.022,
    0.011,
    0.005,
    0.003,
    0.001,
    0.0005,
    0.00025,
]


class MapMixin:
<<<<<<< HEAD
    @track_telemetry
    def map(self, data=None, zoom=None, use_container_width=True):
=======
    def map(
        self,
        data: Data = None,
        zoom: Optional[int] = None,
        use_container_width: bool = True,
    ) -> "DeltaGenerator":
>>>>>>> 2255da7a
        """Display a map with points on it.

        This is a wrapper around st.pydeck_chart to quickly create scatterplot
        charts on top of a map, with auto-centering and auto-zoom.

        When using this command, we advise all users to use a personal Mapbox
        token. This ensures the map tiles used in this chart are more
        robust. You can do this with the mapbox.token config option.

        To get a token for yourself, create an account at
        https://mapbox.com. It's free! (for moderate usage levels). For more
        info on how to set config options, see
        https://docs.streamlit.io/library/advanced-features/configuration#set-configuration-options

        Parameters
        ----------
        data : pandas.DataFrame, pandas.Styler, numpy.ndarray, Iterable, dict,
            or None
            The data to be plotted. Must have columns called 'lat', 'lon',
            'latitude', or 'longitude'.
        zoom : int
            Zoom level as specified in
            https://wiki.openstreetmap.org/wiki/Zoom_levels
        use_container_width: bool

        Example
        -------
        >>> import streamlit as st
        >>> import pandas as pd
        >>> import numpy as np
        >>>
        >>> df = pd.DataFrame(
        ...     np.random.randn(1000, 2) / [50, 50] + [37.76, -122.4],
        ...     columns=['lat', 'lon'])
        >>>
        >>> st.map(df)

        .. output::
           https://doc-map.streamlitapp.com/
           height: 650px

        """
        map_proto = DeckGlJsonChartProto()
        map_proto.json = to_deckgl_json(data, zoom)
        map_proto.use_container_width = use_container_width
        return self.dg._enqueue("deck_gl_json_chart", map_proto)

    @property
    def dg(self) -> "DeltaGenerator":
        """Get our DeltaGenerator."""
        return cast("DeltaGenerator", self)


def _get_zoom_level(distance: float) -> int:
    """Get the zoom level for a given distance in degrees.

    See https://wiki.openstreetmap.org/wiki/Zoom_levels for reference.

    Parameters
    ----------
    distance : float
        How many degrees of longitude should fit in the map.

    Returns
    -------
    int
        The zoom level, from 0 to 20.

    """
    for i in range(len(_ZOOM_LEVELS) - 1):
        if _ZOOM_LEVELS[i + 1] < distance <= _ZOOM_LEVELS[i]:
            return i

    # For small number of points the default zoom level will be used.
    return _DEFAULT_ZOOM_LEVEL


def to_deckgl_json(data: Data, zoom: Optional[int]) -> str:
    # TODO(harahu): The ignore statement here is because iterables don't have
    #  the empty attribute. This is either a bug, or the documented data type
    #  is too broad. One or the other should be addressed, and the ignore
    #  statement removed.
    if data is None or data.empty:  # type: ignore[union-attr]
        return json.dumps(_DEFAULT_MAP)

    if "lat" in data:
        lat = "lat"
    elif "latitude" in data:
        lat = "latitude"
    else:
        raise StreamlitAPIException(
            'Map data must contain a column named "latitude" or "lat".'
        )

    if "lon" in data:
        lon = "lon"
    elif "longitude" in data:
        lon = "longitude"
    else:
        raise StreamlitAPIException(
            'Map data must contain a column called "longitude" or "lon".'
        )

    # TODO(harahu): The ignore statement here is because iterables don't have
    #  the empty attribute. This is either a bug, or the documented data type
    #  is too broad. One or the other should be addressed, and the ignore
    #  statement removed.
    if data[lon].isnull().values.any() or data[lat].isnull().values.any():  # type: ignore[index]
        raise StreamlitAPIException("Latitude and longitude data must be numeric.")

    data = pd.DataFrame(data)

    min_lat = data[lat].min()
    max_lat = data[lat].max()
    min_lon = data[lon].min()
    max_lon = data[lon].max()
    center_lat = (max_lat + min_lat) / 2.0
    center_lon = (max_lon + min_lon) / 2.0
    range_lon = abs(max_lon - min_lon)
    range_lat = abs(max_lat - min_lat)

    if zoom is None:
        if range_lon > range_lat:
            longitude_distance = range_lon
        else:
            longitude_distance = range_lat
        zoom = _get_zoom_level(longitude_distance)

    # "+1" because itertuples includes the row index.
    lon_col_index = data.columns.get_loc(lon) + 1
    lat_col_index = data.columns.get_loc(lat) + 1
    final_data = []
    for row in data.itertuples():
        final_data.append(
            {"lon": float(row[lon_col_index]), "lat": float(row[lat_col_index])}
        )

    default = copy.deepcopy(_DEFAULT_MAP)
    default["initialViewState"]["latitude"] = center_lat
    default["initialViewState"]["longitude"] = center_lon
    default["initialViewState"]["zoom"] = zoom
    default["layers"] = [
        {
            "@@type": "ScatterplotLayer",
            "getPosition": "@@=[lon, lat]",
            "getRadius": 10,
            "radiusScale": 10,
            "radiusMinPixels": 3,
            "getFillColor": _DEFAULT_COLOR,
            "data": final_data,
        }
    ]
    return json.dumps(default)<|MERGE_RESOLUTION|>--- conflicted
+++ resolved
@@ -21,10 +21,10 @@
 import pandas as pd
 from typing_extensions import Final, TypeAlias
 
+from streamlit.telemetry import track_telemetry
 import streamlit.elements.deck_gl_json_chart as deck_gl_json_chart
 from streamlit.errors import StreamlitAPIException
 from streamlit.proto.DeckGlJsonChart_pb2 import DeckGlJsonChart as DeckGlJsonChartProto
-from streamlit.telemetry import track_telemetry
 
 if TYPE_CHECKING:
     from pandas.io.formats.style import Styler
@@ -72,17 +72,13 @@
 
 
 class MapMixin:
-<<<<<<< HEAD
     @track_telemetry
-    def map(self, data=None, zoom=None, use_container_width=True):
-=======
     def map(
         self,
         data: Data = None,
         zoom: Optional[int] = None,
         use_container_width: bool = True,
     ) -> "DeltaGenerator":
->>>>>>> 2255da7a
         """Display a map with points on it.
 
         This is a wrapper around st.pydeck_chart to quickly create scatterplot
