# Copyright 2018-2022 Streamlit Inc.
#
# Licensed under the Apache License, Version 2.0 (the "License");
# you may not use this file except in compliance with the License.
# You may obtain a copy of the License at
#
#    http://www.apache.org/licenses/LICENSE-2.0
#
# Unless required by applicable law or agreed to in writing, software
# distributed under the License is distributed on an "AS IS" BASIS,
# WITHOUT WARRANTIES OR CONDITIONS OF ANY KIND, either express or implied.
# See the License for the specific language governing permissions and
# limitations under the License.

from typing import cast, Optional, TYPE_CHECKING, Union

from streamlit.proto.Markdown_pb2 import Markdown as MarkdownProto
<<<<<<< HEAD
from streamlit.telemetry import track_telemetry
from .utils import clean_text
=======
from streamlit.string_util import clean_text
from streamlit.type_util import SupportsStr, is_sympy_expession
>>>>>>> 2255da7a

if TYPE_CHECKING:
    import sympy

    from streamlit.delta_generator import DeltaGenerator


class MarkdownMixin:
<<<<<<< HEAD
    @track_telemetry
    def markdown(self, body: str, unsafe_allow_html: bool = False) -> "DeltaGenerator":
=======
    def markdown(
        self, body: SupportsStr, unsafe_allow_html: bool = False
    ) -> "DeltaGenerator":
>>>>>>> 2255da7a
        """Display string formatted as Markdown.

        Parameters
        ----------
        body : str
            The string to display as Github-flavored Markdown. Syntax
            information can be found at: https://github.github.com/gfm.

            This also supports:

            * Emoji shortcodes, such as ``:+1:``  and ``:sunglasses:``.
              For a list of all supported codes,
              see https://share.streamlit.io/streamlit/emoji-shortcodes.

            * LaTeX expressions, by wrapping them in "$" or "$$" (the "$$"
              must be on their own lines). Supported LaTeX functions are listed
              at https://katex.org/docs/supported.html.

        unsafe_allow_html : bool
            By default, any HTML tags found in the body will be escaped and
            therefore treated as pure text. This behavior may be turned off by
            setting this argument to True.

            That said, we *strongly advise against it*. It is hard to write
            secure HTML, so by using this argument you may be compromising your
            users' security. For more information, see:

            https://github.com/streamlit/streamlit/issues/152

            *Also note that ``unsafe_allow_html`` is a temporary measure and may
            be removed from Streamlit at any time.*

            If you decide to turn on HTML anyway, we ask you to please tell us
            your exact use case here:

            https://discuss.streamlit.io/t/96

            This will help us come up with safe APIs that allow you to do what
            you want.

        Example
        -------
        >>> st.markdown('Streamlit is **_really_ cool**.')

        """
        markdown_proto = MarkdownProto()

        markdown_proto.body = clean_text(body)
        markdown_proto.allow_html = unsafe_allow_html

        return self.dg._enqueue("markdown", markdown_proto)

<<<<<<< HEAD
    @track_telemetry
    def header(self, body: str, anchor: Optional[str] = None) -> "DeltaGenerator":
        """Display text in header formatting.

        Parameters
        ----------
        body : str
            The text to display.

        anchor : str
            The anchor name of the header that can be accessed with #anchor
            in the URL. If omitted, it generates an anchor using the body.

        Example
        -------
        >>> st.header('This is a header')

        """
        header_proto = MarkdownProto()
        if anchor is None:
            header_proto.body = f"## {clean_text(body)}"
        else:
            header_proto.body = f'<h2 data-anchor="{anchor}">{clean_text(body)}</h2>'
            header_proto.allow_html = True
        return self.dg._enqueue("markdown", header_proto)

    @track_telemetry
    def subheader(self, body: str, anchor: Optional[str] = None) -> "DeltaGenerator":
        """Display text in subheader formatting.

        Parameters
        ----------
        body : str
            The text to display.

        anchor : str
            The anchor name of the header that can be accessed with #anchor
            in the URL. If omitted, it generates an anchor using the body.

        Example
        -------
        >>> st.subheader('This is a subheader')

        """
        subheader_proto = MarkdownProto()
        if anchor is None:
            subheader_proto.body = f"### {clean_text(body)}"
        else:
            subheader_proto.body = f'<h3 data-anchor="{anchor}">{clean_text(body)}</h3>'
            subheader_proto.allow_html = True

        return self.dg._enqueue("markdown", subheader_proto)

    @track_telemetry
    def code(self, body: str, language: Optional[str] = "python") -> "DeltaGenerator":
=======
    def code(
        self, body: SupportsStr, language: Optional[str] = "python"
    ) -> "DeltaGenerator":
>>>>>>> 2255da7a
        """Display a code block with optional syntax highlighting.

        (This is a convenience wrapper around `st.markdown()`)

        Parameters
        ----------
        body : str
            The string to display as code.

        language : str
            The language that the code is written in, for syntax highlighting.
            If omitted, the code will be unstyled.

            For a list of available ``language`` imports, see:

            https://github.com/react-syntax-highlighter/react-syntax-highlighter/blob/master/AVAILABLE_LANGUAGES_PRISM.MD

        Example
        -------
        >>> code = '''def hello():
        ...     print("Hello, Streamlit!")'''
        >>> st.code(code, language='python')

        """
        code_proto = MarkdownProto()
        markdown = f'```{language or ""}\n{body}\n```'
        code_proto.body = clean_text(markdown)
        return self.dg._enqueue("markdown", code_proto)

<<<<<<< HEAD
    @track_telemetry
    def title(self, body: str, anchor: Optional[str] = None) -> "DeltaGenerator":
        """Display text in title formatting.

        Each document should have a single `st.title()`, although this is not
        enforced.

        Parameters
        ----------
        body : str
            The text to display.

        anchor : str
            The anchor name of the header that can be accessed with #anchor
            in the URL. If omitted, it generates an anchor using the body.

        Example
        -------
        >>> st.title('This is a title')

        """
        title_proto = MarkdownProto()
        if anchor is None:
            title_proto.body = f"# {clean_text(body)}"
        else:
            title_proto.body = f'<h1 data-anchor="{anchor}">{clean_text(body)}</h1>'
            title_proto.allow_html = True
        return self.dg._enqueue("markdown", title_proto)

    @track_telemetry
    def caption(self, body: str, unsafe_allow_html: bool = False) -> "DeltaGenerator":
=======
    def caption(
        self, body: SupportsStr, unsafe_allow_html: bool = False
    ) -> "DeltaGenerator":
>>>>>>> 2255da7a
        """Display text in small font.

        This should be used for captions, asides, footnotes, sidenotes, and
        other explanatory text.

        Parameters
        ----------
        body : str
            The text to display.

        unsafe_allow_html : bool
            By default, any HTML tags found in strings will be escaped and
            therefore treated as pure text. This behavior may be turned off by
            setting this argument to True.

            That said, *we strongly advise against it*. It is hard to write secure
            HTML, so by using this argument you may be compromising your users'
            security. For more information, see:

            https://github.com/streamlit/streamlit/issues/152

            **Also note that `unsafe_allow_html` is a temporary measure and may be
            removed from Streamlit at any time.**

            If you decide to turn on HTML anyway, we ask you to please tell us your
            exact use case here:
            https://discuss.streamlit.io/t/96 .

            This will help us come up with safe APIs that allow you to do what you
            want.

        Example
        -------
        >>> st.caption('This is a string that explains something above.')

        """
        caption_proto = MarkdownProto()
        caption_proto.body = clean_text(body)
        caption_proto.allow_html = unsafe_allow_html
        caption_proto.is_caption = True
        return self.dg._enqueue("markdown", caption_proto)

<<<<<<< HEAD
    @track_telemetry
    def latex(self, body: Union[str, "sympy.Expr"]) -> "DeltaGenerator":
=======
    def latex(self, body: Union[SupportsStr, "sympy.Expr"]) -> "DeltaGenerator":
>>>>>>> 2255da7a
        # This docstring needs to be "raw" because of the backslashes in the
        # example below.
        r"""Display mathematical expressions formatted as LaTeX.

        Supported LaTeX functions are listed at
        https://katex.org/docs/supported.html.

        Parameters
        ----------
        body : str or SymPy expression
            The string or SymPy expression to display as LaTeX. If str, it's
            a good idea to use raw Python strings since LaTeX uses backslashes
            a lot.


        Example
        -------
        >>> st.latex(r'''
        ...     a + ar + a r^2 + a r^3 + \cdots + a r^{n-1} =
        ...     \sum_{k=0}^{n-1} ar^k =
        ...     a \left(\frac{1-r^{n}}{1-r}\right)
        ...     ''')

        """
        if is_sympy_expession(body):
            import sympy

            body = sympy.latex(body)

        latex_proto = MarkdownProto()
        latex_proto.body = "$$\n%s\n$$" % clean_text(body)
        return self.dg._enqueue("markdown", latex_proto)

    @property
    def dg(self) -> "DeltaGenerator":
        """Get our DeltaGenerator."""
        return cast("DeltaGenerator", self)<|MERGE_RESOLUTION|>--- conflicted
+++ resolved
@@ -15,13 +15,9 @@
 from typing import cast, Optional, TYPE_CHECKING, Union
 
 from streamlit.proto.Markdown_pb2 import Markdown as MarkdownProto
-<<<<<<< HEAD
 from streamlit.telemetry import track_telemetry
-from .utils import clean_text
-=======
 from streamlit.string_util import clean_text
 from streamlit.type_util import SupportsStr, is_sympy_expession
->>>>>>> 2255da7a
 
 if TYPE_CHECKING:
     import sympy
@@ -30,14 +26,10 @@
 
 
 class MarkdownMixin:
-<<<<<<< HEAD
-    @track_telemetry
-    def markdown(self, body: str, unsafe_allow_html: bool = False) -> "DeltaGenerator":
-=======
+    @track_telemetry
     def markdown(
         self, body: SupportsStr, unsafe_allow_html: bool = False
     ) -> "DeltaGenerator":
->>>>>>> 2255da7a
         """Display string formatted as Markdown.
 
         Parameters
@@ -90,7 +82,6 @@
 
         return self.dg._enqueue("markdown", markdown_proto)
 
-<<<<<<< HEAD
     @track_telemetry
     def header(self, body: str, anchor: Optional[str] = None) -> "DeltaGenerator":
         """Display text in header formatting.
@@ -146,11 +137,6 @@
 
     @track_telemetry
     def code(self, body: str, language: Optional[str] = "python") -> "DeltaGenerator":
-=======
-    def code(
-        self, body: SupportsStr, language: Optional[str] = "python"
-    ) -> "DeltaGenerator":
->>>>>>> 2255da7a
         """Display a code block with optional syntax highlighting.
 
         (This is a convenience wrapper around `st.markdown()`)
@@ -180,7 +166,6 @@
         code_proto.body = clean_text(markdown)
         return self.dg._enqueue("markdown", code_proto)
 
-<<<<<<< HEAD
     @track_telemetry
     def title(self, body: str, anchor: Optional[str] = None) -> "DeltaGenerator":
         """Display text in title formatting.
@@ -212,11 +197,6 @@
 
     @track_telemetry
     def caption(self, body: str, unsafe_allow_html: bool = False) -> "DeltaGenerator":
-=======
-    def caption(
-        self, body: SupportsStr, unsafe_allow_html: bool = False
-    ) -> "DeltaGenerator":
->>>>>>> 2255da7a
         """Display text in small font.
 
         This should be used for captions, asides, footnotes, sidenotes, and
@@ -259,12 +239,8 @@
         caption_proto.is_caption = True
         return self.dg._enqueue("markdown", caption_proto)
 
-<<<<<<< HEAD
-    @track_telemetry
-    def latex(self, body: Union[str, "sympy.Expr"]) -> "DeltaGenerator":
-=======
+    @track_telemetry
     def latex(self, body: Union[SupportsStr, "sympy.Expr"]) -> "DeltaGenerator":
->>>>>>> 2255da7a
         # This docstring needs to be "raw" because of the backslashes in the
         # example below.
         r"""Display mathematical expressions formatted as LaTeX.
