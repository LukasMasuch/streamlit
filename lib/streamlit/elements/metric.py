# Copyright 2018-2022 Streamlit Inc.
#
# Licensed under the Apache License, Version 2.0 (the "License");
# you may not use this file except in compliance with the License.
# You may obtain a copy of the License at
#
#    http://www.apache.org/licenses/LICENSE-2.0
#
# Unless required by applicable law or agreed to in writing, software
# distributed under the License is distributed on an "AS IS" BASIS,
# WITHOUT WARRANTIES OR CONDITIONS OF ANY KIND, either express or implied.
# See the License for the specific language governing permissions and
# limitations under the License.

from dataclasses import dataclass
from textwrap import dedent
from typing import cast, TYPE_CHECKING, Union, Optional
from typing_extensions import TypeAlias, Literal

from streamlit.errors import StreamlitAPIException
from streamlit.proto.Metric_pb2 import Metric as MetricProto
<<<<<<< HEAD
from streamlit.telemetry import track_telemetry

from .utils import clean_text
=======
from streamlit.string_util import clean_text
>>>>>>> 2255da7a

if TYPE_CHECKING:
    import numpy as np

    from streamlit.delta_generator import DeltaGenerator


Value: TypeAlias = Union["np.integer", "np.floating", float, str, None]
Delta: TypeAlias = Union[float, str, None]
DeltaColor: TypeAlias = Literal["normal", "inverse", "off"]


@dataclass(frozen=True)
class MetricColorAndDirection:
    color: "MetricProto.MetricColor.ValueType"
    direction: "MetricProto.MetricDirection.ValueType"


class MetricMixin:
    @track_telemetry
    def metric(
        self,
        label: str,
        value: Value,
        delta: Delta = None,
        delta_color: DeltaColor = "normal",
        help: Optional[str] = None,
    ) -> "DeltaGenerator":
        """Display a metric in big bold font, with an optional indicator of how the metric changed.

        Tip: If you want to display a large number, it may be a good idea to
        shorten it using packages like `millify <https://github.com/azaitsev/millify>`_
        or `numerize <https://github.com/davidsa03/numerize>`_. E.g. ``1234`` can be
        displayed as ``1.2k`` using ``st.metric("Short number", millify(1234))``.

        Parameters
        ----------
        label : str
            The header or Title for the metric
        value : int, float, str, or None
             Value of the metric. None is rendered as a long dash.
        delta : int, float, str, or None
            Indicator of how the metric changed, rendered with an arrow below
            the metric. If delta is negative (int/float) or starts with a minus
            sign (str), the arrow points down and the text is red; else the
            arrow points up and the text is green. If None (default), no delta
            indicator is shown.
        delta_color : str
             If "normal" (default), the delta indicator is shown as described
             above. If "inverse", it is red when positive and green when
             negative. This is useful when a negative change is considered
             good, e.g. if cost decreased. If "off", delta is  shown in gray
             regardless of its value.
        help : str
            An optional tooltip that gets displayed next to the metric label.

        Example
        -------
        >>> st.metric(label="Temperature", value="70 °F", delta="1.2 °F")

        .. output::
            https://doc-metric-example1.streamlitapp.com/
            height: 210px

        ``st.metric`` looks especially nice in combination with ``st.columns``:

        >>> col1, col2, col3 = st.columns(3)
        >>> col1.metric("Temperature", "70 °F", "1.2 °F")
        >>> col2.metric("Wind", "9 mph", "-8%")
        >>> col3.metric("Humidity", "86%", "4%")

        .. output::
            https://doc-metric-example2.streamlitapp.com/
            height: 210px

        The delta indicator color can also be inverted or turned off:

        >>> st.metric(label="Gas price", value=4, delta=-0.5,
        ...     delta_color="inverse")
        >>>
        >>> st.metric(label="Active developers", value=123, delta=123,
        ...     delta_color="off")

        .. output::
            https://doc-metric-example3.streamlitapp.com/
            height: 320px

        """
        metric_proto = MetricProto()
        metric_proto.body = self.parse_value(value)
        metric_proto.label = self.parse_label(label)
        metric_proto.delta = self.parse_delta(delta)
        if help is not None:
            metric_proto.help = dedent(help)

        color_and_direction = self.determine_delta_color_and_direction(
            cast(DeltaColor, clean_text(delta_color)), delta
        )
        metric_proto.color = color_and_direction.color
        metric_proto.direction = color_and_direction.direction

        return self.dg._enqueue("metric", metric_proto)

    @staticmethod
    def parse_label(label: str) -> str:
        if not isinstance(label, str):
            raise TypeError(
                f"'{str(label)}' is of type {str(type(label))}, which is not an accepted type."
                " label only accepts: str. Please convert the label to an accepted type."
            )
        return label

    @staticmethod
    def parse_value(value: Value) -> str:
        if value is None:
            return "—"
        if isinstance(value, int) or isinstance(value, float) or isinstance(value, str):
            return str(value)
        elif hasattr(value, "item"):
            # Add support for numpy values (e.g. int16, float64, etc.)
            try:
                # Item could also be just a variable, so we use try, except
                if isinstance(value.item(), float) or isinstance(value.item(), int):
                    return str(value.item())
            except Exception:
                pass

        raise TypeError(
            f"'{str(value)}' is of type {str(type(value))}, which is not an accepted type."
            " value only accepts: int, float, str, or None."
            " Please convert the value to an accepted type."
        )

    @staticmethod
    def parse_delta(delta: Delta) -> str:
        if delta is None or delta == "":
            return ""
        if isinstance(delta, str):
            return dedent(delta)
        elif isinstance(delta, int) or isinstance(delta, float):
            return str(delta)
        else:
            raise TypeError(
                f"'{str(delta)}' is of type {str(type(delta))}, which is not an accepted type."
                " delta only accepts: int, float, str, or None."
                " Please convert the value to an accepted type."
            )

    def determine_delta_color_and_direction(
        self,
        delta_color: DeltaColor,
        delta: Delta,
    ) -> MetricColorAndDirection:
        if delta_color not in {"normal", "inverse", "off"}:
            raise StreamlitAPIException(
                f"'{str(delta_color)}' is not an accepted value. delta_color only accepts: "
                "'normal', 'inverse', or 'off'"
            )

        if delta is None or delta == "":
            return MetricColorAndDirection(
                color=MetricProto.MetricColor.GRAY,
                direction=MetricProto.MetricDirection.NONE,
            )

        if self.is_negative(delta):
            if delta_color == "normal":
                cd_color = MetricProto.MetricColor.RED
            elif delta_color == "inverse":
                cd_color = MetricProto.MetricColor.GREEN
            else:
                cd_color = MetricProto.MetricColor.GRAY
            cd_direction = MetricProto.MetricDirection.DOWN
        else:
            if delta_color == "normal":
                cd_color = MetricProto.MetricColor.GREEN
            elif delta_color == "inverse":
                cd_color = MetricProto.MetricColor.RED
            else:
                cd_color = MetricProto.MetricColor.GRAY
            cd_direction = MetricProto.MetricDirection.UP

        return MetricColorAndDirection(
            color=cd_color,
            direction=cd_direction,
        )

    @staticmethod
    def is_negative(delta: Delta) -> bool:
        return dedent(str(delta)).startswith("-")

    @property
    def dg(self) -> "DeltaGenerator":
        return cast("DeltaGenerator", self)<|MERGE_RESOLUTION|>--- conflicted
+++ resolved
@@ -17,15 +17,10 @@
 from typing import cast, TYPE_CHECKING, Union, Optional
 from typing_extensions import TypeAlias, Literal
 
+from streamlit.telemetry import track_telemetry
 from streamlit.errors import StreamlitAPIException
 from streamlit.proto.Metric_pb2 import Metric as MetricProto
-<<<<<<< HEAD
-from streamlit.telemetry import track_telemetry
-
-from .utils import clean_text
-=======
 from streamlit.string_util import clean_text
->>>>>>> 2255da7a
 
 if TYPE_CHECKING:
     import numpy as np
