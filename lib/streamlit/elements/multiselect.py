# Copyright 2018-2022 Streamlit Inc.
#
# Licensed under the Apache License, Version 2.0 (the "License");
# you may not use this file except in compliance with the License.
# You may obtain a copy of the License at
#
#    http://www.apache.org/licenses/LICENSE-2.0
#
# Unless required by applicable law or agreed to in writing, software
# distributed under the License is distributed on an "AS IS" BASIS,
# WITHOUT WARRANTIES OR CONDITIONS OF ANY KIND, either express or implied.
# See the License for the specific language governing permissions and
# limitations under the License.

from enum import Enum
from textwrap import dedent
from typing import (
    Any,
    Callable,
    cast,
    Iterable,
    Optional,
    overload,
    List,
    Sequence,
    Union,
    TypeVar,
)

import streamlit
from streamlit.errors import StreamlitAPIException
from streamlit.proto.MultiSelect_pb2 import MultiSelect as MultiSelectProto
<<<<<<< HEAD
from streamlit.scriptrunner import ScriptRunContext, get_script_run_ctx
from streamlit.scriptrunner.script_run_context import track_fingerprint
=======
from streamlit.runtime.scriptrunner import ScriptRunContext, get_script_run_ctx
>>>>>>> 9eb409e9
from streamlit.type_util import Key, OptionSequence, ensure_indexable, is_type, to_key

from streamlit.runtime.state import (
    register_widget,
    WidgetArgs,
    WidgetCallback,
    WidgetKwargs,
)
from .form import current_form_id
from .utils import check_callback_rules, check_session_state_rules

T = TypeVar("T")


class MultiSelectMixin:
<<<<<<< HEAD
    @track_fingerprint
=======
    @overload
    def multiselect(
        self,
        label: str,
        options: Sequence[T],
        default: Optional[Any] = None,
        format_func: Callable[[Any], Any] = str,
        key: Optional[Key] = None,
        help: Optional[str] = None,
        on_change: Optional[WidgetCallback] = None,
        args: Optional[WidgetArgs] = None,
        kwargs: Optional[WidgetKwargs] = None,
        *,  # keyword-only arguments:
        disabled: bool = False,
    ) -> List[T]:
        ...

    @overload
    def multiselect(
        self,
        label: str,
        options: OptionSequence,
        default: Optional[Any] = None,
        format_func: Callable[[Any], Any] = str,
        key: Optional[Key] = None,
        help: Optional[str] = None,
        on_change: Optional[WidgetCallback] = None,
        args: Optional[WidgetArgs] = None,
        kwargs: Optional[WidgetKwargs] = None,
        *,  # keyword-only arguments:
        disabled: bool = False,
    ) -> List[Any]:
        ...

>>>>>>> 9eb409e9
    def multiselect(
        self,
        label: str,
        options: OptionSequence,
        default: Optional[Any] = None,
        format_func: Callable[[Any], Any] = str,
        key: Optional[Key] = None,
        help: Optional[str] = None,
        on_change: Optional[WidgetCallback] = None,
        args: Optional[WidgetArgs] = None,
        kwargs: Optional[WidgetKwargs] = None,
        *,  # keyword-only arguments:
        disabled: bool = False,
    ) -> List[Any]:
        """Display a multiselect widget.
        The multiselect widget starts as empty.

        Parameters
        ----------
        label : str
            A short label explaining to the user what this select widget is for.
        options : Sequence[V], numpy.ndarray, pandas.Series, pandas.DataFrame, or pandas.Index
            Labels for the select options. This will be cast to str internally
            by default. For pandas.DataFrame, the first column is selected.
        default: [V], V, or None
            List of default values. Can also be a single value.
        format_func : function
            Function to modify the display of selectbox options. It receives
            the raw option as an argument and should output the label to be
            shown for that option. This has no impact on the return value of
            the multiselect.
        key : str or int
            An optional string or integer to use as the unique key for the widget.
            If this is omitted, a key will be generated for the widget
            based on its content. Multiple widgets of the same type may
            not share the same key.
        help : str
            An optional tooltip that gets displayed next to the multiselect.
        on_change : callable
            An optional callback invoked when this multiselect's value changes.
        args : tuple
            An optional tuple of args to pass to the callback.
        kwargs : dict
            An optional dict of kwargs to pass to the callback.
        disabled : bool
            An optional boolean, which disables the multiselect widget if set
            to True. The default is False. This argument can only be supplied
            by keyword.

        Returns
        -------
        list
            A list with the selected options

        Example
        -------
        >>> options = st.multiselect(
        ...     'What are your favorite colors',
        ...     ['Green', 'Yellow', 'Red', 'Blue'],
        ...     ['Yellow', 'Red'])
        >>>
        >>> st.write('You selected:', options)

        .. output::
           https://doc-multiselect.streamlitapp.com/
           height: 420px

        """
        ctx = get_script_run_ctx()
        return self._multiselect(
            label=label,
            options=options,
            default=default,
            format_func=format_func,
            key=key,
            help=help,
            on_change=on_change,
            args=args,
            kwargs=kwargs,
            disabled=disabled,
            ctx=ctx,
        )

    def _multiselect(
        self,
        label: str,
        options: OptionSequence,
        default: Union[Iterable[Any], Any, None] = None,
        format_func: Callable[[Any], Any] = str,
        key: Optional[Key] = None,
        help: Optional[str] = None,
        on_change: Optional[WidgetCallback] = None,
        args: Optional[WidgetArgs] = None,
        kwargs: Optional[WidgetKwargs] = None,
        *,  # keyword-only arguments:
        disabled: bool = False,
        ctx: Optional[ScriptRunContext] = None,
    ) -> List[Any]:
        key = to_key(key)
        check_callback_rules(self.dg, on_change)
        check_session_state_rules(default_value=default, key=key)

        opt = ensure_indexable(options)

        @overload
        def _check_and_convert_to_indices(  # type: ignore[misc]
            opt: Sequence[Any], default_values: None
        ) -> Optional[List[int]]:
            ...

        @overload
        def _check_and_convert_to_indices(
            opt: Sequence[Any], default_values: Union[Iterable[Any], Any]
        ) -> List[int]:
            ...

        def _check_and_convert_to_indices(
            opt: Sequence[Any], default_values: Union[Iterable[Any], Any, None]
        ) -> Optional[List[int]]:
            """Perform validation checks and return indices based on the default values."""
            if default_values is None and None not in opt:
                return None

            if not isinstance(default_values, list):
                # This if is done before others because calling if not x (done
                # right below) when x is of type pd.Series() or np.array() throws a
                # ValueError exception.
                if is_type(default_values, "numpy.ndarray") or is_type(
                    default_values, "pandas.core.series.Series"
                ):
                    default_values = list(cast(Iterable[Any], default_values))
                elif not default_values or default_values in opt:
                    default_values = [default_values]
                else:
                    default_values = list(default_values)
            if len(default_values) != 0 and isinstance(default_values[0], Enum):
                str_default_values = [str(enum) for enum in default_values]
                mapped_opt_keys = [str(enum) for enum in opt]
                for value in str_default_values:
                    if value not in mapped_opt_keys:
                        raise StreamlitAPIException(
                            "Every Multiselect default value must exist in options"
                        )
                return [mapped_opt_keys.index(value) for value in str_default_values]

            for value in default_values:
                if value not in opt:
                    raise StreamlitAPIException(
                        "Every Multiselect default value must exist in options"
                    )

            return [opt.index(value) for value in default_values]

        indices = _check_and_convert_to_indices(opt, default)
        multiselect_proto = MultiSelectProto()
        multiselect_proto.label = label
        default_value: List[int] = [] if indices is None else indices
        multiselect_proto.default[:] = default_value
        multiselect_proto.options[:] = [str(format_func(option)) for option in opt]
        multiselect_proto.form_id = current_form_id(self.dg)
        if help is not None:
            multiselect_proto.help = dedent(help)

        def deserialize_multiselect(
            ui_value: Optional[List[int]], widget_id: str = ""
        ) -> List[Any]:
            current_value: List[int] = (
                ui_value if ui_value is not None else default_value
            )
            return [opt[i] for i in current_value]

        def serialize_multiselect(value: List[Any]) -> List[int]:
            return _check_and_convert_to_indices(opt, value)

        widget_state = register_widget(
            "multiselect",
            multiselect_proto,
            user_key=key,
            on_change_handler=on_change,
            args=args,
            kwargs=kwargs,
            deserializer=deserialize_multiselect,
            serializer=serialize_multiselect,
            ctx=ctx,
        )
        # This needs to be done after register_widget because we don't want
        # the following proto fields to affect a widget's ID.
        multiselect_proto.disabled = disabled
        if widget_state.value_changed:
            multiselect_proto.value[:] = serialize_multiselect(widget_state.value)
            multiselect_proto.set_value = True

        self.dg._enqueue("multiselect", multiselect_proto)
        if len(widget_state.value) != 0:
            if isinstance(widget_state.value[0], Enum):
                return [str(enum) for enum in widget_state.value]
        return widget_state.value

    @property
    def dg(self) -> "streamlit.delta_generator.DeltaGenerator":
        """Get our DeltaGenerator."""
        return cast("streamlit.delta_generator.DeltaGenerator", self)<|MERGE_RESOLUTION|>--- conflicted
+++ resolved
@@ -30,12 +30,8 @@
 import streamlit
 from streamlit.errors import StreamlitAPIException
 from streamlit.proto.MultiSelect_pb2 import MultiSelect as MultiSelectProto
-<<<<<<< HEAD
-from streamlit.scriptrunner import ScriptRunContext, get_script_run_ctx
-from streamlit.scriptrunner.script_run_context import track_fingerprint
-=======
+from streamlit.runtime.scriptrunner.script_run_context import track_fingerprint
 from streamlit.runtime.scriptrunner import ScriptRunContext, get_script_run_ctx
->>>>>>> 9eb409e9
 from streamlit.type_util import Key, OptionSequence, ensure_indexable, is_type, to_key
 
 from streamlit.runtime.state import (
@@ -51,9 +47,6 @@
 
 
 class MultiSelectMixin:
-<<<<<<< HEAD
-    @track_fingerprint
-=======
     @overload
     def multiselect(
         self,
@@ -88,7 +81,7 @@
     ) -> List[Any]:
         ...
 
->>>>>>> 9eb409e9
+    @track_fingerprint
     def multiselect(
         self,
         label: str,
