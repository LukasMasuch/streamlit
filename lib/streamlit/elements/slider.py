# Copyright 2018-2022 Streamlit Inc.
#
# Licensed under the Apache License, Version 2.0 (the "License");
# you may not use this file except in compliance with the License.
# You may obtain a copy of the License at
#
#    http://www.apache.org/licenses/LICENSE-2.0
#
# Unless required by applicable law or agreed to in writing, software
# distributed under the License is distributed on an "AS IS" BASIS,
# WITHOUT WARRANTIES OR CONDITIONS OF ANY KIND, either express or implied.
# See the License for the specific language governing permissions and
# limitations under the License.

<<<<<<< HEAD
from datetime import date, time, datetime, timedelta, timezone
from streamlit.telemetry import track_telemetry
=======
from dataclasses import dataclass
from datetime import date, time, datetime, timedelta, timezone, tzinfo
from typing import (
    Any,
    List,
    Optional,
    Sequence,
    Tuple,
    Union,
    TYPE_CHECKING,
    TypeVar,
    cast,
)

>>>>>>> 2255da7a
from streamlit.runtime.scriptrunner import ScriptRunContext, get_script_run_ctx
from streamlit.type_util import Key, to_key
from typing_extensions import Final, TypeAlias
from textwrap import dedent

from streamlit.errors import StreamlitAPIException
from streamlit.js_number import JSNumber
from streamlit.js_number import JSNumberBoundsException
from streamlit.proto.Slider_pb2 import Slider as SliderProto
from streamlit.runtime.state import (
    get_session_state,
    register_widget,
    WidgetArgs,
    WidgetCallback,
    WidgetKwargs,
)
from .form import current_form_id
from .utils import check_callback_rules, check_session_state_rules

if TYPE_CHECKING:
    from streamlit.delta_generator import DeltaGenerator

SliderScalarT = TypeVar("SliderScalarT", int, float, date, time, datetime)

Step: TypeAlias = Union[int, float, timedelta]
SliderScalar: TypeAlias = Union[int, float, date, time, datetime]

SliderValueGeneric: TypeAlias = Union[
    SliderScalarT,
    Sequence[SliderScalarT],
]
SliderValue: TypeAlias = Union[
    SliderValueGeneric[int],
    SliderValueGeneric[float],
    SliderValueGeneric[date],
    SliderValueGeneric[time],
    SliderValueGeneric[datetime],
]

SliderReturnGeneric: TypeAlias = Union[
    SliderScalarT,
    Tuple[SliderScalarT],
    Tuple[SliderScalarT, SliderScalarT],
]
SliderReturn: TypeAlias = Union[
    SliderReturnGeneric[int],
    SliderReturnGeneric[float],
    SliderReturnGeneric[date],
    SliderReturnGeneric[time],
    SliderReturnGeneric[datetime],
]

SECONDS_TO_MICROS: Final = 1000 * 1000
DAYS_TO_MICROS: Final = 24 * 60 * 60 * SECONDS_TO_MICROS


UTC_EPOCH: Final = datetime(1970, 1, 1, tzinfo=timezone.utc)


def _time_to_datetime(time_: time) -> datetime:
    # Note, here we pick an arbitrary date well after Unix epoch.
    # This prevents pre-epoch timezone issues (https://bugs.python.org/issue36759)
    # We're dropping the date from datetime later, anyway.
    return datetime.combine(date(2000, 1, 1), time_)


def _date_to_datetime(date_: date) -> datetime:
    return datetime.combine(date_, time())


def _delta_to_micros(delta: timedelta) -> int:
    return (
        delta.microseconds
        + delta.seconds * SECONDS_TO_MICROS
        + delta.days * DAYS_TO_MICROS
    )


def _datetime_to_micros(dt: datetime) -> int:
    # The frontend is not aware of timezones and only expects a UTC-based
    # timestamp (in microseconds). Since we want to show the date/time exactly
    # as it is in the given datetime object, we just set the tzinfo to UTC and
    # do not do any timezone conversions. Only the backend knows about
    # original timezone and will replace the UTC timestamp in the deserialization.
    utc_dt = dt.replace(tzinfo=timezone.utc)
    return _delta_to_micros(utc_dt - UTC_EPOCH)


def _micros_to_datetime(micros: int, orig_tz: Optional[tzinfo]) -> datetime:
    """Restore times/datetimes to original timezone (dates are always naive)"""
    utc_dt = UTC_EPOCH + timedelta(microseconds=micros)
    # Add the original timezone. No conversion is required here,
    # since in the serialization, we also just replace the timestamp with UTC.
    return utc_dt.replace(tzinfo=orig_tz)


@dataclass
class SliderSerde:
    value: List[float]
    data_type: int
    single_value: bool
    orig_tz: Optional[tzinfo]

    def deserialize(self, ui_value: Optional[List[float]], widget_id: str = ""):
        if ui_value is not None:
            val: Any = ui_value
        else:
            # Widget has not been used; fallback to the original value,
            val = self.value

        # The widget always returns a float array, so fix the return type if necessary
        if self.data_type == SliderProto.INT:
            val = [int(v) for v in val]
        if self.data_type == SliderProto.DATETIME:
            val = [_micros_to_datetime(int(v), self.orig_tz) for v in val]
        if self.data_type == SliderProto.DATE:
            val = [_micros_to_datetime(int(v), self.orig_tz).date() for v in val]
        if self.data_type == SliderProto.TIME:
            val = [
                _micros_to_datetime(int(v), self.orig_tz)
                .time()
                .replace(tzinfo=self.orig_tz)
                for v in val
            ]
        return val[0] if self.single_value else tuple(val)

    def serialize(self, v: Any) -> List[Any]:
        range_value = isinstance(v, (list, tuple))
        value = list(v) if range_value else [v]
        if self.data_type == SliderProto.DATE:
            value = [_datetime_to_micros(_date_to_datetime(v)) for v in value]
        if self.data_type == SliderProto.TIME:
            value = [_datetime_to_micros(_time_to_datetime(v)) for v in value]
        if self.data_type == SliderProto.DATETIME:
            value = [_datetime_to_micros(v) for v in value]
        return value


class SliderMixin:
    @track_telemetry
    def slider(
        self,
        label: str,
        min_value: Optional[SliderScalar] = None,
        max_value: Optional[SliderScalar] = None,
        value: Optional[SliderValue] = None,
        step: Optional[Step] = None,
        format: Optional[str] = None,
        key: Optional[Key] = None,
        help: Optional[str] = None,
        on_change: Optional[WidgetCallback] = None,
        args: Optional[WidgetArgs] = None,
        kwargs: Optional[WidgetKwargs] = None,
        *,  # keyword-only arguments:
        disabled: bool = False,
        # TODO(harahu): Add overload definitions. The return type is
        #  `SliderReturn`, in reality, but the return type is left as `Any`
        #  until we have proper overload definitions in place. Otherwise the
        #  user would have to cast the return value more often than not, which
        #  can be annoying.
    ) -> Any:
        """Display a slider widget.

        This supports int, float, date, time, and datetime types.

        This also allows you to render a range slider by passing a two-element
        tuple or list as the `value`.

        The difference between `st.slider` and `st.select_slider` is that
        `slider` only accepts numerical or date/time data and takes a range as
        input, while `select_slider` accepts any datatype and takes an iterable
        set of options.

        Parameters
        ----------
        label : str
            A short label explaining to the user what this slider is for.
        min_value : a supported type or None
            The minimum permitted value.
            Defaults to 0 if the value is an int, 0.0 if a float,
            value - timedelta(days=14) if a date/datetime, time.min if a time
        max_value : a supported type or None
            The maximum permitted value.
            Defaults to 100 if the value is an int, 1.0 if a float,
            value + timedelta(days=14) if a date/datetime, time.max if a time
        value : a supported type or a tuple/list of supported types or None
            The value of the slider when it first renders. If a tuple/list
            of two values is passed here, then a range slider with those lower
            and upper bounds is rendered. For example, if set to `(1, 10)` the
            slider will have a selectable range between 1 and 10.
            Defaults to min_value.
        step : int/float/timedelta or None
            The stepping interval.
            Defaults to 1 if the value is an int, 0.01 if a float,
            timedelta(days=1) if a date/datetime, timedelta(minutes=15) if a time
            (or if max_value - min_value < 1 day)
        format : str or None
            A printf-style format string controlling how the interface should
            display numbers. This does not impact the return value.
            Formatter for int/float supports: %d %e %f %g %i
            Formatter for date/time/datetime uses Moment.js notation:
            https://momentjs.com/docs/#/displaying/format/
        key : str or int
            An optional string or integer to use as the unique key for the widget.
            If this is omitted, a key will be generated for the widget
            based on its content. Multiple widgets of the same type may
            not share the same key.
        help : str
            An optional tooltip that gets displayed next to the slider.
        on_change : callable
            An optional callback invoked when this slider's value changes.
        args : tuple
            An optional tuple of args to pass to the callback.
        kwargs : dict
            An optional dict of kwargs to pass to the callback.
        disabled : bool
            An optional boolean, which disables the slider if set to True. The
            default is False. This argument can only be supplied by keyword.

        Returns
        -------
        int/float/date/time/datetime or tuple of int/float/date/time/datetime
            The current value of the slider widget. The return type will match
            the data type of the value parameter.

        Examples
        --------
        >>> age = st.slider('How old are you?', 0, 130, 25)
        >>> st.write("I'm ", age, 'years old')

        And here's an example of a range slider:

        >>> values = st.slider(
        ...     'Select a range of values',
        ...     0.0, 100.0, (25.0, 75.0))
        >>> st.write('Values:', values)

        This is a range time slider:

        >>> from datetime import time
        >>> appointment = st.slider(
        ...     "Schedule your appointment:",
        ...     value=(time(11, 30), time(12, 45)))
        >>> st.write("You're scheduled for:", appointment)

        Finally, a datetime slider:

        >>> from datetime import datetime
        >>> start_time = st.slider(
        ...     "When do you start?",
        ...     value=datetime(2020, 1, 1, 9, 30),
        ...     format="MM/DD/YY - hh:mm")
        >>> st.write("Start time:", start_time)

        .. output::
           https://doc-slider.streamlitapp.com/
           height: 300px

        """
        ctx = get_script_run_ctx()
        return self._slider(
            label=label,
            min_value=min_value,
            max_value=max_value,
            value=value,
            step=step,
            format=format,
            key=key,
            help=help,
            on_change=on_change,
            args=args,
            kwargs=kwargs,
            disabled=disabled,
            ctx=ctx,
        )

    def _slider(
        self,
        label: str,
        min_value=None,
        max_value=None,
        value=None,
        step: Optional[Step] = None,
        format: Optional[str] = None,
        key: Optional[Key] = None,
        help: Optional[str] = None,
        on_change: Optional[WidgetCallback] = None,
        args: Optional[WidgetArgs] = None,
        kwargs: Optional[WidgetKwargs] = None,
        *,  # keyword-only arguments:
        disabled: bool = False,
        ctx: Optional[ScriptRunContext] = None,
    ) -> SliderReturn:
        key = to_key(key)
        check_callback_rules(self.dg, on_change)
        check_session_state_rules(default_value=value, key=key)

        if value is None:
            # Set value from session_state if exists.
            session_state = get_session_state().filtered_state

            # we look first to session_state value of the widget because
            # depending on the value (single value or list/tuple) the slider should be
            # initializing differently (either as range or single value slider)
            if key is not None and key in session_state:
                value = session_state[key]
            else:
                # Set value default.
                value = min_value if min_value is not None else 0

        SUPPORTED_TYPES = {
            int: SliderProto.INT,
            float: SliderProto.FLOAT,
            datetime: SliderProto.DATETIME,
            date: SliderProto.DATE,
            time: SliderProto.TIME,
        }
        TIMELIKE_TYPES = (SliderProto.DATETIME, SliderProto.TIME, SliderProto.DATE)

        # Ensure that the value is either a single value or a range of values.
        single_value = isinstance(value, tuple(SUPPORTED_TYPES.keys()))
        range_value = isinstance(value, (list, tuple)) and len(value) in (0, 1, 2)
        if not single_value and not range_value:
            raise StreamlitAPIException(
                "Slider value should either be an int/float/datetime or a list/tuple of "
                "0 to 2 ints/floats/datetimes"
            )

        # Simplify future logic by always making value a list
        if single_value:
            value = [value]

        def all_same_type(items):
            return len(set(map(type, items))) < 2

        if not all_same_type(value):
            raise StreamlitAPIException(
                "Slider tuple/list components must be of the same type.\n"
                f"But were: {list(map(type, value))}"
            )

        if len(value) == 0:
            data_type = SliderProto.INT
        else:
            data_type = SUPPORTED_TYPES[type(value[0])]

        datetime_min = time.min
        datetime_max = time.max
        if data_type == SliderProto.TIME:
            datetime_min = time.min.replace(tzinfo=value[0].tzinfo)
            datetime_max = time.max.replace(tzinfo=value[0].tzinfo)
        if data_type in (SliderProto.DATETIME, SliderProto.DATE):
            datetime_min = value[0] - timedelta(days=14)
            datetime_max = value[0] + timedelta(days=14)

        DEFAULTS = {
            SliderProto.INT: {
                "min_value": 0,
                "max_value": 100,
                "step": 1,
                "format": "%d",
            },
            SliderProto.FLOAT: {
                "min_value": 0.0,
                "max_value": 1.0,
                "step": 0.01,
                "format": "%0.2f",
            },
            SliderProto.DATETIME: {
                "min_value": datetime_min,
                "max_value": datetime_max,
                "step": timedelta(days=1),
                "format": "YYYY-MM-DD",
            },
            SliderProto.DATE: {
                "min_value": datetime_min,
                "max_value": datetime_max,
                "step": timedelta(days=1),
                "format": "YYYY-MM-DD",
            },
            SliderProto.TIME: {
                "min_value": datetime_min,
                "max_value": datetime_max,
                "step": timedelta(minutes=15),
                "format": "HH:mm",
            },
        }

        if min_value is None:
            min_value = DEFAULTS[data_type]["min_value"]
        if max_value is None:
            max_value = DEFAULTS[data_type]["max_value"]
        if step is None:
            step = cast(Step, DEFAULTS[data_type]["step"])
            if data_type in (
                SliderProto.DATETIME,
                SliderProto.DATE,
            ) and max_value - min_value < timedelta(days=1):
                step = timedelta(minutes=15)
        if format is None:
            format = cast(str, DEFAULTS[data_type]["format"])

        if step == 0:
            raise StreamlitAPIException(
                "Slider components cannot be passed a `step` of 0."
            )

        # Ensure that all arguments are of the same type.
        slider_args = [min_value, max_value, step]
        int_args = all(map(lambda a: isinstance(a, int), slider_args))
        float_args = all(map(lambda a: isinstance(a, float), slider_args))
        # When min and max_value are the same timelike, step should be a timedelta
        timelike_args = (
            data_type in TIMELIKE_TYPES
            and isinstance(step, timedelta)
            and type(min_value) == type(max_value)
        )

        if not int_args and not float_args and not timelike_args:
            raise StreamlitAPIException(
                "Slider value arguments must be of matching types."
                "\n`min_value` has %(min_type)s type."
                "\n`max_value` has %(max_type)s type."
                "\n`step` has %(step)s type."
                % {
                    "min_type": type(min_value).__name__,
                    "max_type": type(max_value).__name__,
                    "step": type(step).__name__,
                }
            )

        # Ensure that the value matches arguments' types.
        all_ints = data_type == SliderProto.INT and int_args
        all_floats = data_type == SliderProto.FLOAT and float_args
        all_timelikes = data_type in TIMELIKE_TYPES and timelike_args

        if not all_ints and not all_floats and not all_timelikes:
            raise StreamlitAPIException(
                "Both value and arguments must be of the same type."
                "\n`value` has %(value_type)s type."
                "\n`min_value` has %(min_type)s type."
                "\n`max_value` has %(max_type)s type."
                % {
                    "value_type": type(value).__name__,
                    "min_type": type(min_value).__name__,
                    "max_type": type(max_value).__name__,
                }
            )

        # Ensure that min <= value(s) <= max, adjusting the bounds as necessary.
        min_value = min(min_value, max_value)
        max_value = max(min_value, max_value)
        if len(value) == 1:
            min_value = min(value[0], min_value)
            max_value = max(value[0], max_value)
        elif len(value) == 2:
            start, end = value
            if start > end:
                # Swap start and end, since they seem reversed
                start, end = end, start
                value = start, end
            min_value = min(start, min_value)
            max_value = max(end, max_value)
        else:
            # Empty list, so let's just use the outer bounds
            value = [min_value, max_value]

        # Bounds checks. JSNumber produces human-readable exceptions that
        # we simply re-package as StreamlitAPIExceptions.
        # (We check `min_value` and `max_value` here; `value` and `step` are
        # already known to be in the [min_value, max_value] range.)
        try:
            if all_ints:
                JSNumber.validate_int_bounds(min_value, "`min_value`")
                JSNumber.validate_int_bounds(max_value, "`max_value`")
            elif all_floats:
                JSNumber.validate_float_bounds(min_value, "`min_value`")
                JSNumber.validate_float_bounds(max_value, "`max_value`")
            elif all_timelikes:
                # No validation yet. TODO: check between 0001-01-01 to 9999-12-31
                pass
        except JSNumberBoundsException as e:
            raise StreamlitAPIException(str(e))

        orig_tz = None
        # Convert dates or times into datetimes
        if data_type == SliderProto.TIME:

            value = list(map(_time_to_datetime, value))
            min_value = _time_to_datetime(min_value)
            max_value = _time_to_datetime(max_value)

        if data_type == SliderProto.DATE:

            value = list(map(_date_to_datetime, value))
            min_value = _date_to_datetime(min_value)
            max_value = _date_to_datetime(max_value)

        # Now, convert to microseconds (so we can serialize datetime to a long)
        if data_type in TIMELIKE_TYPES:

            # Restore times/datetimes to original timezone (dates are always naive)
            orig_tz = (
                value[0].tzinfo
                if data_type in (SliderProto.TIME, SliderProto.DATETIME)
                else None
            )

            value = list(map(_datetime_to_micros, value))
            min_value = _datetime_to_micros(min_value)
            max_value = _datetime_to_micros(max_value)
            step = _delta_to_micros(cast(timedelta, step))

        # It would be great if we could guess the number of decimal places from
        # the `step` argument, but this would only be meaningful if step were a
        # decimal. As a possible improvement we could make this function accept
        # decimals and/or use some heuristics for floats.

        slider_proto = SliderProto()
        slider_proto.label = label
        slider_proto.format = format
        slider_proto.default[:] = value
        slider_proto.min = min_value
        slider_proto.max = max_value
        slider_proto.step = cast(float, step)
        slider_proto.data_type = data_type
        slider_proto.options[:] = []
        slider_proto.form_id = current_form_id(self.dg)
        if help is not None:
            slider_proto.help = dedent(help)

        serde = SliderSerde(value, data_type, single_value, orig_tz)

        widget_state = register_widget(
            "slider",
            slider_proto,
            user_key=key,
            on_change_handler=on_change,
            args=args,
            kwargs=kwargs,
            deserializer=serde.deserialize,
            serializer=serde.serialize,
            ctx=ctx,
        )

        # This needs to be done after register_widget because we don't want
        # the following proto fields to affect a widget's ID.
        slider_proto.disabled = disabled
        if widget_state.value_changed:
            slider_proto.value[:] = serde.serialize(widget_state.value)
            slider_proto.set_value = True

        self.dg._enqueue("slider", slider_proto)
        return cast(SliderReturn, widget_state.value)

    @property
    def dg(self) -> "DeltaGenerator":
        """Get our DeltaGenerator."""
        return cast("DeltaGenerator", self)<|MERGE_RESOLUTION|>--- conflicted
+++ resolved
@@ -12,10 +12,6 @@
 # See the License for the specific language governing permissions and
 # limitations under the License.
 
-<<<<<<< HEAD
-from datetime import date, time, datetime, timedelta, timezone
-from streamlit.telemetry import track_telemetry
-=======
 from dataclasses import dataclass
 from datetime import date, time, datetime, timedelta, timezone, tzinfo
 from typing import (
@@ -30,12 +26,12 @@
     cast,
 )
 
->>>>>>> 2255da7a
 from streamlit.runtime.scriptrunner import ScriptRunContext, get_script_run_ctx
 from streamlit.type_util import Key, to_key
 from typing_extensions import Final, TypeAlias
 from textwrap import dedent
 
+from streamlit.telemetry import track_telemetry
 from streamlit.errors import StreamlitAPIException
 from streamlit.js_number import JSNumber
 from streamlit.js_number import JSNumberBoundsException
