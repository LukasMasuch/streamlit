--- conflicted
+++ resolved
@@ -21,12 +21,8 @@
 from streamlit.errors import StreamlitAPIException
 from streamlit.proto.TextArea_pb2 import TextArea as TextAreaProto
 from streamlit.proto.TextInput_pb2 import TextInput as TextInputProto
-<<<<<<< HEAD
-from streamlit.scriptrunner.script_run_context import track_fingerprint
-from streamlit.state import (
-=======
+from streamlit.runtime.scriptrunner.script_run_context import track_fingerprint
 from streamlit.runtime.state import (
->>>>>>> 9eb409e9
     register_widget,
     WidgetArgs,
     WidgetCallback,
