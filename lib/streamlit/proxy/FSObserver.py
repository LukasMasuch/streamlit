--- conflicted
+++ resolved
@@ -1,12 +1,7 @@
 # -*- coding: future_fstrings -*-
-<<<<<<< HEAD
-"""A class that watches the file system."""
-=======
-
 # Copyright 2018 Streamlit Inc. All rights reserved.
 
 """A class that watches the file system"""
->>>>>>> b5304d27
 
 # Python 2/3 compatibility
 from __future__ import print_function, division, unicode_literals, absolute_import
