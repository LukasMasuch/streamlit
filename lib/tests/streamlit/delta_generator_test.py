--- conflicted
+++ resolved
@@ -224,17 +224,10 @@
         input_data = '    Some string  '
         cleaned_data = 'Some string'
         for name, format in test_data.items():
-<<<<<<< HEAD
             method = getattr(st, name)
-            method(string_data)
+            method(input_data)
 
             element = self.get_delta_from_queue().new_element
-            self.assertEqual(string_data, getattr(element, 'text').body)
-=======
-            method = getattr(self._dg, name)
-            method(input_data)
-
-            element = get_element(self._dg)
             self.assertEqual(cleaned_data, getattr(element, 'text').body)
             self.assertEqual(format, getattr(element, 'text').format)
 
@@ -242,12 +235,11 @@
         input_data = 123
         cleaned_data = '123'
         for name, format in test_data.items():
-            method = getattr(self._dg, name)
+            method = getattr(st, name)
             method(input_data)
 
-            element = get_element(self._dg)
+            element = self.get_delta_from_queue().new_element
             self.assertEqual(str(cleaned_data), getattr(element, 'text').body)
->>>>>>> 6c13948c
             self.assertEqual(format, getattr(element, 'text').format)
 
     def test_json_object(self):
