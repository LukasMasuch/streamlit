--- conflicted
+++ resolved
@@ -53,7 +53,7 @@
     PageConfig page_config_changed = 13;
     ScriptFinishedStatus script_finished = 6;
     GitInfo git_info_changed = 14;
-    AppProfile app_profile = 15;
+    AppProfile app_profile = 17;
 
     // State change and event messages.
     SessionState session_state_changed = 9;
@@ -71,11 +71,7 @@
   }
 
   reserved 7, 8;
-<<<<<<< HEAD
-  // Next: 16
-=======
-  // Next: 17
->>>>>>> 223e54d2
+  // Next: 18
 }
 
 // ForwardMsgMetadata contains all data that does _not_ get hashed (or cached)
